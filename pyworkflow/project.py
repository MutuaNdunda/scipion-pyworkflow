--- conflicted
+++ resolved
@@ -440,12 +440,7 @@
 
             # If the protocol database has ....
             #  Comparing date will not work unless we have a reliable
-            # lastModificationDate of a protocol in the project.sqlite.
-<<<<<<< HEAD
-
-=======
->>>>>>> 47c66cb0
-
+            # lastModificationDate of a protocol in the project.sqlite
             # TODO: when launching remote protocols, the db should be
             # TODO: retrieved in a different way.
             prot2 = pwprot.getProtocolFromDb(self.path,
