# ***************************************************************************
# *
# * Authors:     Roberto Marabini (roberto@cnb.csic.es)
# *
# * This program is free software; you can redistribute it and/or modify
# * it under the terms of the GNU General Public License as published by
# * the Free Software Foundation; either version 2 of the License, or
# * (at your option) any later version.
# *
# * This program is distributed in the hope that it will be useful,
# * but WITHOUT ANY WARRANTY; without even the implied warranty of
# * MERCHANTABILITY or FITNESS FOR A PARTICULAR PURPOSE.  See the
# * GNU General Public License for more details.
# *
# * You should have received a copy of the GNU General Public License
# * along with this program; if not, write to the Free Software
# * Foundation, Inc., 59 Temple Place, Suite 330, Boston, MA
# * 02111-1307  USA
# *
# *  All comments concerning this program package may be sent to the
# *  e-mail address 'scipion@cnb.csic.es'
# ***************************************************************************/

import time
import os

from pyworkflow.tests import BaseTest, setupTestProject
from pyworkflow.em.protocol import ProtCreateStreamData
from pyworkflow.em.protocol.protocol_create_stream_data import \
    SET_OF_RANDOM_MICROGRAPHS
from pyworkflow.protocol import getProtocolFromDb
from pyworkflow.em.data import SetOfCTF, SetOfMicrographs
from pyworkflow.utils import importFromPlugin

<<<<<<< HEAD
ProtCTFFind = importFromPlugin('grigoriefflab.protocols', 'ProtCTFFind', doRaise=True)
XmippProtCTFSelection = importFromPlugin('xmipp3.protocols','XmippProtCTFSelection', doRaise=True)
=======
ProtCTFFind = importFromPlugin('grigoriefflab.protocols', 'ProtCTFFind')
XmippProtCTFSelection = importFromPlugin('xmipp3.protocols',
                                         'XmippProtCTFConsensus')
>>>>>>> 7f6c8893


# Load the number of movies for the simulation, by default equal 5, but
# can be modified in the environement
MICS = os.environ.get('SCIPION_TEST_MICS', 10)

CTF_SQLITE = "ctfs.sqlite"
MIC_SQLITE = "micrographs.sqlite"
MIC_DISCARDED_SQLITE = "micrographsDiscarded.sqlite"


class TestCtfSelection(BaseTest):
    @classmethod
    def setUpClass(cls):
        setupTestProject(cls)

    def _updateProtocol(self, prot):
        prot2 = getProtocolFromDb(prot.getProject().path,
                                  prot.getDbPath(),
                                  prot.getObjId())
        # Close DB connections
        prot2.getProject().closeMapper()
        prot2.closeMappers()
        return prot2

    def test_pattern(self):
        """ Import several Particles from a given pattern.
        """
        kwargs = {'xDim': 1024,
                  'yDim': 1024,
                  'nDim': MICS,
                  'samplingRate': 1.25,
                  'creationInterval': 5,
                  'delay': 0,
                  'setof': SET_OF_RANDOM_MICROGRAPHS  # SetOfMicrographs
                  }

        # create input micrographs
        protStream = self.newProtocol(ProtCreateStreamData, **kwargs)
        protStream.setObjLabel('create Stream Mic')
        self.proj.launchProtocol(protStream, wait=False)

        counter = 1
        while not protStream.hasAttribute('outputMicrographs'):
            time.sleep(2)
            protStream = self._updateProtocol(protStream)
            if counter > 100:
                break
            counter += 1

        # then introduce monitor, checking all the time ctf and
        # saving to database
        protCTF = ProtCTFFind(useCftfind4=True)
        protCTF.inputMicrographs.set(protStream.outputMicrographs)
        protCTF.ctfDownFactor.set(2)
        protCTF.highRes.set(0.4)
        protCTF.lowRes.set(0.05)
        protCTF.numberOfThreads.set(4)
        self.proj.launchProtocol(protCTF, wait=False)

        counter = 1

        while not protCTF.hasAttribute('outputCTF'):

            time.sleep(2)
            protCTF = self._updateProtocol(protCTF)
            if counter > 100:
                break
            counter += 1

        kwargs = {
            'maxDefocus': 28000,
            'minDefocus': 1000,
            'astigmatism': 1000,
            'resolution': 7
        }

        protCTFSel = self.newProtocol(XmippProtCTFSelection, **kwargs)
        protCTFSel.inputCTF.set(protCTF.outputCTF)
        self.proj.launchProtocol(protCTFSel,  wait=False)

        counter = 1

        while not protCTFSel.hasAttribute('outputCTF'):

            time.sleep(2)
            protCTFSel = self._updateProtocol(protCTFSel)
            if counter > 100:
                break
            counter += 1

        kwargs = {
            'maxDefocus': 40000,
            'minDefocus': 1000,
            'astigmatism': 1000,
            'resolution': 3.7,
        }

        protCTFSel2 = self.newProtocol(XmippProtCTFSelection, **kwargs)
        protCTFSel2.inputCTF.set(protCTFSel.outputCTF)
        self.proj.launchProtocol(protCTFSel2)

        counter = 1
        while not (protCTFSel2.hasAttribute('outputCTF') and
                   protCTFSel2.hasAttribute('outputMicrographs')):

            time.sleep(2)
            protCTFSel2 = self._updateProtocol(protCTFSel2)
            if counter > 100:
                self.assertTrue(False)
            counter += 1

        # AJ the number of micrographs discarded and selected in the first CTF
        # selection protocol must be equal to the number of mics in the
        # CTF estimation protocol
        micSetDiscarded1 = SetOfMicrographs(
            filename=protCTFSel._getPath(MIC_DISCARDED_SQLITE))
        micSet1 = SetOfMicrographs(
            filename=protCTFSel._getPath(MIC_SQLITE))
        counter = 1
        while not ((micSetDiscarded1.getSize() + micSet1.getSize()) == 10):
            time.sleep(2)
            micSetDiscarded1 = SetOfMicrographs(
                filename=protCTFSel._getPath(MIC_DISCARDED_SQLITE))
            micSet1 = SetOfMicrographs(
                filename=protCTFSel._getPath(MIC_SQLITE))
            if counter > 100:
                self.assertTrue(False)
            counter += 1

        # AJ the number of micrographs discarded and selected in the second CTF
        # selection protocol must be equal to the number of ctfs in the first
        # CTF selection protocol
        micSetDiscarded2 = SetOfMicrographs(
            filename=protCTFSel2._getPath(MIC_DISCARDED_SQLITE))
        micSet2 = SetOfMicrographs(
            filename=protCTFSel2._getPath(MIC_SQLITE))
        ctfSet1 = SetOfCTF(filename=protCTFSel._getPath(CTF_SQLITE))
        counter = 1
        while not (ctfSet1.getSize() == (micSetDiscarded2.getSize() +
                                         micSet2.getSize())):
            time.sleep(2)
            micSetDiscarded2 = SetOfMicrographs(
                filename=protCTFSel2._getPath(MIC_DISCARDED_SQLITE))
            micSet2 = SetOfMicrographs(
                filename=protCTFSel2._getPath(MIC_SQLITE))
            ctfSet1 = SetOfCTF(filename=protCTFSel._getPath(CTF_SQLITE))
            if counter > 100:
                self.assertTrue(False)
            counter += 1

        ctfSet = SetOfCTF(filename=protCTFSel2._getPath(CTF_SQLITE))
        for ctf in ctfSet:
            defocusU = ctf.getDefocusU()
            defocusV = ctf.getDefocusV()
            astigm = defocusU - defocusV
            resol = ctf.getResolution()  # TODO
            if defocusU < 1000 \
                    or defocusU > 28000 \
                    or defocusV < 1000 \
                    or defocusV > 28000 \
                    or astigm > 1000 or resol > 3.7:
                self.assertTrue(False, "A CTF without the correct parameters"
                                       " is included in the output set")<|MERGE_RESOLUTION|>--- conflicted
+++ resolved
@@ -32,14 +32,9 @@
 from pyworkflow.em.data import SetOfCTF, SetOfMicrographs
 from pyworkflow.utils import importFromPlugin
 
-<<<<<<< HEAD
 ProtCTFFind = importFromPlugin('grigoriefflab.protocols', 'ProtCTFFind', doRaise=True)
-XmippProtCTFSelection = importFromPlugin('xmipp3.protocols','XmippProtCTFSelection', doRaise=True)
-=======
-ProtCTFFind = importFromPlugin('grigoriefflab.protocols', 'ProtCTFFind')
 XmippProtCTFSelection = importFromPlugin('xmipp3.protocols',
-                                         'XmippProtCTFConsensus')
->>>>>>> 7f6c8893
+                                         'XmippProtCTFConsensus', doRaise=True)
 
 
 # Load the number of movies for the simulation, by default equal 5, but
