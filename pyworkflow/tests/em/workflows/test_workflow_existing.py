--- conflicted
+++ resolved
@@ -99,7 +99,6 @@
 #        writeSetOfParticles(sets[0], "images.xmd")
         print "iterating set:"
         s = sets[0]
-<<<<<<< HEAD
         dbFn = s.getFileName()
         print "FileName: ", dbFn
         from sqlite3 import dbapi2 as sqlite
@@ -119,11 +118,8 @@
             i += 1
                 
         print "Total lines: ", i
-=======
-#        for img in s:
-#            i = 1
             
-        print s.getDictionary()
+        print s.getObjDict()
         
     def testFlatDb(self):
         projName = "relion_ribo"
@@ -154,17 +150,6 @@
             
         print sets[0].getDictionary()
 
-        
-#        protId = requestDict.get('protocolId', None)
-#        protocol = project.mapper.selectById(int(protId))
-        
-        
-#        self.mapper = SqliteFlatMapper(self.dbPath, globals())
-#        self.mapper.commit()
-        
-        
-        
->>>>>>> 1622fc61
             
     def testObjDict(self):
         img = Image()
@@ -176,12 +161,9 @@
         img.setCTF(ctf)
         img.setAttributeValue('_ctfModel.defocusV', 1000)
         
+        img.printObjDict()
+        
         objDict = img.getObjDict()
-        
-        import pprint
-        pp = pprint.PrettyPrinter(indent=4)
-        pp.pprint(objDict)
-        
         objDict['_ctfModel.defocusAngle'] = '10'
         objDict['_samplingRate'] = '1.0'
         for k, v in objDict.iteritems():
