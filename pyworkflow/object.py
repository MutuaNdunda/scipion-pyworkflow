# **************************************************************************
# *
# * Authors:     J.M. De la Rosa Trevin (jmdelarosa@cnb.csic.es)
# *
# * Unidad de  Bioinformatica of Centro Nacional de Biotecnologia , CSIC
# *
# * This program is free software; you can redistribute it and/or modify
# * it under the terms of the GNU General Public License as published by
# * the Free Software Foundation; either version 2 of the License, or
# * (at your option) any later version.
# *
# * This program is distributed in the hope that it will be useful,
# * but WITHOUT ANY WARRANTY; without even the implied warranty of
# * MERCHANTABILITY or FITNESS FOR A PARTICULAR PURPOSE.  See the
# * GNU General Public License for more details.
# *
# * You should have received a copy of the GNU General Public License
# * along with this program; if not, write to the Free Software
# * Foundation, Inc., 59 Temple Place, Suite 330, Boston, MA
# * 02111-1307  USA
# *
# *  All comments concerning this program package may be sent to the
# *  e-mail address 'jmdelarosa@cnb.csic.es'
# *
# **************************************************************************
"""
This modules holds the base classes for the ORM implementation.
The Object class is the root in the hierarchy and some other
basic classes.
"""

import sys

# Binary relations always involve two objects, we 
# call them parent-child objects, the following
# constants reflect which direction of the relation we refer
RELATION_CHILDS = 0
RELATION_PARENTS = 1


class Object(object):
    """ All objects in our Domain should inherit from this class
    that will contains all base properties"""
    def __init__(self, value=None, **args):
        object.__init__(self)
        self._objIsPointer =  args.get('objIsPointer', False) # True if will be treated as a reference for storage
        self._objId =  args.get('objId', None) # Unique identifier of this object in some context
        self._objParentId =  args.get('objParentId', None) # identifier of the parent object
        self._objName =  args.get('objName', '') # The name of the object will contains the whole path of ancestors
        self._objLabel = args.get('objLabel', '') # This will serve to label the objects
        self._objComment = args.get('objComment', '')
        self._objTag =  args.get('objTag', None) # This attribute serve to make some annotation on the object.
        self._objDoStore =  args.get('objDoStore', True) # True if this object will be stored from his parent
        self._objCreation = None
        self._objParent = None # Reference to parent object
        self._objEnabled = True
        self.set(value)
    
        
    def getClassName(self):
        return self.__class__.__name__
    
    def getClass(self):
        return type(self)
    
    def getDoc(self):
        return self.__doc__ or ''
    
    def hasAttribute(self, attrName):
        return hasattr(self, attrName)
    
    def getAttributeValue(self, attrName, defaultValue=None):
        """ Get the attribute value given its name.
        Equivalent to getattr(self, name).get() 
        """
        attr = getattr(self, attrName, None)
        if attr is None:
            value = defaultValue
        elif callable(attr):
            value = attr()
        else:
            value = attr.get()
        return value
    
    def setAttributeValue(self, attrName, value):
        """ Set the attribute value given its name.
        Equivalent to setattr(self, name).set(value) 
        If the attrName contains dot: x.y
        it will be equivalent to getattr(getattr(self, 'x'), 'y').set(value)
        """
        attrList = attrName.split('.')
        obj = self
        for attrName in attrList:
            obj = getattr(obj, attrName)
        obj.set(value)
        
    def getAttributes(self):
        """Return the list of attributes than are
        subclasses of Object"""
        for key, attr in self.__dict__.iteritems():
            if issubclass(attr.__class__, Object):
                yield (key, attr)        
                
    def getAttributesToStore(self):
        """Return the list of attributes than are
        subclasses of Object and will be stored"""
        for key, attr in self.getAttributes():
            if attr._objDoStore:
                yield (key, attr)
                
    def isPointer(self):
        """If this is true, the value field is a pointer 
        to another object"""
        return self._objIsPointer
        
    def _convertValue(self, value):
        """Convert a value to desired scalar type"""
        return value
    
    def set(self, value):
        """Set the internal value, if it is different from None
        call the convert function in subclasses"""
        if not value is None:
            value = self._convertValue(value)            
        self._objValue = value
    
    def get(self):
        """Return internal value"""
        return self._objValue
    
    def trace(self, callback):
        """ Add an observer when the set method is called. """
        if self.set == self.__setTrace:
            pass #print "trace already set"
        else:
            self.__set = self.set 
            self.set = self.__setTrace
        self.__setCallback = callback 
        
    def __setTrace(self, value):
        self.__set(value)
        self.__setCallback()
    
    def getObjValue(self):
        """Return the internal value for storage.
        This is a good place to do some update of the
        internal value before been stored"""
        return self._objValue
    
    def getObjId(self):
        """Return object id"""
        return self._objId
    
    def setObjId(self, newId):
        """Set the object id"""
        self._objId = newId
        
    def copyObjId(self, other):
        """ Copy the object id form other to self. """
        self.setObjId(other.getObjId())
        
    def hasObjId(self):
        return not self._objId is None
    
    def cleanObjId(self):
        """ This function will set to None this object id
        and the id of all its children attributes.
        This function should be used when retrieving
        an object from a mapper and storing in a different one.
        """
        self.setObjId(None)
        for _, attr in self.getAttributesToStore():
            attr.cleanObjId()
            
    def getObjParentId(self):
        return self._objParentId
    
    def hasObjParentId(self):
        return self._objParentId is not None
            
    def getObjLabel(self):
        """ Return the label associated with this object"""
        return self._objLabel
    
    def setObjLabel(self, label):
        """ Set the label to better identify this object"""
        self._objLabel = label
             
    def getObjComment(self):
        """ Return the comment associated with this object"""
        return self._objComment
    
    def setObjComment(self, comment):
        """ Set the comment to better identify this object"""
        self._objComment = comment       
        
    def setObjCreation(self, creation):
        """ Set the creation time of the object. """
        self._objCreation = creation
        
    def getObjCreation(self):
        """ Return the stored creation time of the object. """
        return self._objCreation
    
    def strId(self):
        """String representation of id"""
        return str(self._objId)
    
    def getName(self):
        #TODO: REMOVE THIS FUNCTION, SINCE IT DOES NOT COMPLAIN WITH _objX naming
        return self._objName
    
    def getObjName(self):
        return self._objName
    
<<<<<<< HEAD
=======
    def setEnabled(self, enabled):
        self._objEnabled = bool(enabled)
        
>>>>>>> d4f1f57b
    def isEnabled(self):
        """Return if object is enabled"""
        return self._objEnabled
    
    def getNameId(self):
        """ Return an unique and readable id that identifies this object. """
        label = self.getObjLabel()
        if len(label) > 0:
            return label
        elif self.hasObjId():
            return '%s.%s' % (self.getName(), self.strId())
        return ''
    
    def getLastName(self):
        """ If the name contains parent path, remove it
        and only return the attribute name in its parent. 
        """
        if '.' in self._objName:
            return self._objName.split('.')[-1]
        return self._objName 
    
    def setName(self, name):
        self._objName = name
        
    def hasValue(self):        
        return True
    
    def getStore(self):
        """Return True if the object will be stored by the mapper"""
        return self._objDoStore
    
    def setStore(self, value):
        """set the store flag"""
        self._objDoStore = value
    
    def __eq__(self, other):
        """Comparison for scalars should be by value
        and for other objects by reference"""
        if self._objValue is None:
            return object.__eq__(other)
        return self._objValue == other._objValue
    
    def equalAttributes(self, other):
        """Compare that all attributes are equal"""
        for k, _ in self.getAttributes():
            v1 = getattr(self, k) # This is necessary because of FakedObject simulation of getattr
            v2 = getattr(other, k)
            if issubclass(type(v1), Object):
                comp = v1.equalAttributes(v2)
            else:
                comp = v1 == v2
            if not comp:
                return False
        return True
            
    def copyAttributes(self, other, *attrNames):
        """ Copy attributes in attrNames from other to self. 
        If the name X is in attrNames, it would be equivalent to:
        self.X.set(other.X.get())
        """
        for name in attrNames:
            if isinstance(getattr(other, name), PointerList):
                for pointer in getattr(other, name):
                    getattr(self, name).append(pointer)
            else:
                getattr(self, name).set(getattr(other, name).get())
            
    def __getObjDict(self, prefix, objDict, includeClass):
        if prefix:
            prefix += '.'
        for k, v in self.getAttributesToStore():
            kPrefix = prefix + k
            if includeClass:
                objDict[kPrefix] = (v.getClassName(), v.getObjValue())
            else:
                objDict[kPrefix] = v.getObjValue()
            if not isinstance(v, Scalar):
                v.__getObjDict(kPrefix, objDict, includeClass)
            
    def getObjDict(self, includeClass=False):
        """ Return all attributes and values in a dictionary.
        Nested attributes will be separated with a dot in the dict key.
        """
        from collections import OrderedDict
        d = OrderedDict()
        if includeClass:
            d['self'] = (self.getClassName(),)
        self.__getObjDict('', d, includeClass)
        return d
    
    def copy(self, other, copyId=True):
        copyDict = {'internalPointers': []} 
        self._copy(other, copyDict, copyId)
        self._updatePointers(copyDict)
        return copyDict
        
    def _updatePointers(self, copyDict):
        """ Update the internal pointers after a copy. 
        If there are pointers to other object in the copy 
        the references should be updated.
        """
        for ptr in copyDict['internalPointers']:
            pointedId = ptr.getObjValue().getObjId()
            if  pointedId in copyDict:
                ptr.set(copyDict[pointedId])
        
    def _copy(self, other, copyDict, copyId, level=1):
        """ This method will recursively clone all attributes from one object to the other.
        NOTE: Currently, we are not deleting attributes missing in the 'other' object.
        copyDict: this dict is used to store the ids map between 'other' and 'self' attributes
            This copyDict is used for update pointers and relations later on.
            This will only work if the ids of 'other' attributes has been properly set.
        """
        # Copy basic object data
        #self._objName = other._objName
        if copyId:
            self._objId = other._objId
        self._objValue = other._objValue
        self._objLabel = other._objLabel
        self._objComment = other._objComment
        # Copy attributes recursively
        for name, attr in other.getAttributes():
            myAttr = getattr(self, name, None)

            if myAttr is None:
                myAttr = attr.getClass()()
                setattr(self, name, myAttr)
                
            myAttr._copy(attr, copyDict, copyId, level+2)
            # Store the attr in the copyDict
            if attr.hasObjId():
                #" storing in copyDict with id=", attr.getObjId()
                copyDict[attr.getObjId()] = myAttr
            # Use the copyDict to fix the reference in the copying object
            # if the pointed one is inside the same object
            if myAttr.isPointer() and myAttr.hasValue():
                copyDict['internalPointers'].append(myAttr)
    
    def clone(self):
        clone = self.getClass()()
        clone.copy(self)        
        return clone    
    
    def evalCondition(self, condition):
        """ Check if condition is meet.
        Params:
            condition: the condition string, it can contains variables
                or methods without arguments to be evaluated.
            Examples:
                hasCTF
                hasCTF and not hasAligment
        Return:
            The value of the condition evaluated with values
        """
        # Split in possible tokens
        import re
        tokens = re.split('\W+', condition)
        condStr = condition 
        
        for t in tokens:
            if self.hasAttribute(t):
                condStr = condStr.replace(t, str(self.getAttributeValue(t)))
        return eval(condStr)
    
    def printAll(self, name=None, level=0):
        """Print object and all its attributes.
        Mainly for debugging"""
        tab = ' ' * (level*3)
        idStr = ' (id = %s, pid = %s)' % (self.getObjId(), self._objParentId)
        if name is None:
            print tab, self.getClassName(), idStr
        else:
            if name == 'submitTemplate': # Skip this because very large value
                value = '...'
            else:
                value = self.getObjValue()
                
            print tab, '%s = %s' % (name, value), idStr
        for k, v in self.getAttributes():
            v.printAll(k, level + 1)
            
    def printObjDict(self):
        """Print object dictionary. Main for debugging"""
        import pprint
        pp = pprint.PrettyPrinter(indent=4)
        pp.pprint(self.getObjDict())        


class OrderedObject(Object):
    """This is based on Object, but keep the list
    of the attributes to store in the same order
    of insertion, this can be useful where order matters"""
    def __init__(self, value=None, **args):
        object.__setattr__(self, '_attributes', [])
        Object.__init__(self, value, **args)

    def __attrPointed(self, name, value):
        """ Check if a value is already pointed by other
        attribute. This will prevent to storing pointed
        attributes such as:
        self.inputMics = self.inputMicrographs.get()
        In this case we want to avoid to store self.inputMics as 
        another attribute of this object.
        """
        for key in self._attributes:
            attr = getattr(self, key)
            if attr.isPointer():
                if attr.get() is value:
                    return True
        return False
    
    def __setattr__(self, name, value):
        if (not name in self._attributes and
            issubclass(value.__class__, Object) and
            not self.__attrPointed(name, value) and value._objDoStore):
            self._attributes.append(name)
        Object.__setattr__(self, name, value)
    
    def getAttributes(self):
        """Return the list of attributes than are
        subclasses of Object and will be stored"""
        for key in self._attributes:
            yield (key, getattr(self, key))
                
    def deleteAttribute(self, attrName):
        """ Delete an attribute. """
        if attrName in self._attributes:
            self._attributes.remove(attrName)
            delattr(self, attrName)
            
            
class FakedObject(Object):
    """This is based on Object, but will hide the set and get
    access to the attributes, they need to be defined with addAttribute"""
    def __init__(self, value=None, **args):
        object.__setattr__(self, '_attributes', {})
        Object.__init__(self, value, **args)
        
    def addAttribute(self, name, attrClass, **args):
        self._attributes[name] = attrClass(**args)
           
    def __setattr__(self, name, value):
        if name in self._attributes:
            if issubclass(type(value), Object):
                self._attributes[name] = value
            else:
                self._attributes[name].set(value)
        else:
            object.__setattr__(self, name, value)
    
    def __getattr__(self, name):
        if name in self._attributes:
            attr = self._attributes[name]
            if issubclass(type(attr), Scalar):
                return attr.get()
            else:
                return attr
        return None
    
    def getAttributes(self):
        """Return the list of attributes than are
        subclasses of Object and will be stored"""
        return self._attributes.iteritems()

                
class Scalar(Object):
    """Base class for basic types"""
    def hasValue(self):        
        return self._objValue is not None
    
    def equalAttributes(self, other):
        """Compare that all attributes are equal"""
        return self._objValue == other._objValue
    
    def __str__(self):
        """String representation of the scalar value"""
        return str(self._objValue)
    
    def __eq__(self, other):
        """Comparison for scalars should be by value
        and for other objects by reference"""
        if isinstance(other, Object):
            return self._objValue == other._objValue
        return self._objValue == other

    def __ne__(self, other):
        return not self.__eq__(other)
    
    def __cmp__(self, other):
        """ Comparison implementation for scalars. """
        if isinstance(other, Object):
            return cmp(self._objValue, other._objValue)
        return cmp(self._objValue, other)        
       
    def get(self, default=None):
        """Get the value, if internal value is None
        the default argument passed is returned"""
        if self.hasValue():
            return self._objValue
        return default
    
    def _copy(self, other, *args):
        self.set(other.get())
        
    
class Integer(Scalar):
    """Integer object"""
    def _convertValue(self, value):
        return int(value)
    
    def increment(self):
        """ Add 1 to the current value. """
        self._objValue += 1
    
        
class String(Scalar):
    """String object"""
    def _convertValue(self, value):
        return str(value)
    
    def empty(self):
        """ Return true if None or len == 0 """
        if not self.hasValue():
            return True
        return len(self.get().strip()) == 0
    
        
class Float(Scalar):
    """Float object"""
    def _convertValue(self, value):
        return float(value)
    
    
class Boolean(Scalar):
    """Boolean object"""
    
    def _convertValue(self, value):
        t = type(value)
        if t is bool:
            return value
        if t is str or t is unicode:
            v = value.strip().lower()
            return v == 'true' or v == '1'
        return bool(value) 
    
    def __nonzero__(self):
        return self.get()
    
    def __bool__(self):
        return self.get()  
    
    
class Pointer(Object):
    """Reference object to other one"""
    def __init__(self, value=None, **args):
        Object.__init__(self, value, objIsPointer=True, **args)
        # this will be used to point to attributes of a pointed object
        # or the id of an item inside a set
        self._extended = None
       
    def __str__(self):
        """String representation of a pointer"""
        if self.hasValue():
            return '-> %s (%s)' % (self.get().getClassName(), self.get().strId())
        return '-> None'

    def hasValue(self):
        return self._objValue is not None
    
    def get(self, default=None):
        """ Get the pointed object. 
        If the _extended property is set, then the extended attribute or item id
        will be retrieved by the call to get().
        """
        if self._extended is not None:
            if isinstance(self._extended, String):
                value = getattr(self._objValue, self._extended.get(), default)
            elif isinstance(self._extended, Integer):
                value = self._objValue[self._extended.get()]
                value._parentObject = self._objValue
            else:
                raise Exception("Invalid type '%s' for pointer._extended property." % type(self._extended))
        else:
            value = self._objValue
            
        return value
    
    def setExtendedAttribute(self, attributeName):
        """ Point to an attribute of the pointed object. """
        if not self._extended:
            self._extended = String()
        self._extended.set(attributeName)
        
    def setExtendedItemId(self, itemId):
        """ Point to an specific item of a pointed Set. """
        if not self._extended:
            self._extended = Integer()
        self._extended.set(itemId)
        
    def getAttributes(self):
        if self._extended:
            yield ('_extended', getattr(self, '_extended'))
    

class List(Object, list):
    ITEM_PREFIX = '__item__'
    
    """Class to store a list of objects"""
    def __init__(self, **args):
        Object.__init__(self, **args)
        list.__init__(self)
        
    def __getattr__(self, name):
        if name.startswith(self.ITEM_PREFIX):
            i = self._stringToIndex(name)
            if i < len(self):
                return self[i]
        raise AttributeError("List object has not attribute: " + name)
            
    def __setattr__(self, name, value):
        if name.startswith('__item__') or len(name)==0:
            self.append(value)
        else:
            object.__setattr__(self, name, value)

    def getAttributes(self):
        # First yield all attributes not contained in the list
        for name, attr in Object.getAttributes(self):
            yield (name, attr)
        # Now yield elements contained in the list
        for i, item in enumerate(self):
            yield (self._indexToString(i), item)
            
    def _indexToString(self, i):
        """Return the way the string index is generated.
        String indexes will start in 1, that's why i+1
        """
        return "%s%06d" % (self.ITEM_PREFIX, i+1)
    
    def _stringToIndex(self, strIndex):
        """ From the string index representation obtain the index.
        For simetry the number in the index string will be 
        decreased in 1.
        """
        return int(strIndex.split(self.ITEM_PREFIX)[1]) - 1
            
    #TODO: check if needed
    def __len__(self):
        return list.__len__(self)
    
    def isEmpty(self):
        return len(self) > 0
    
    def clear(self):
        del self[:]
        
    def _convertValue(self, value):
        """Value should be a list."""
        if not isinstance(value, list):
            raise Exception("List.set: value should be a list.")
        self.clear()
        for item in value:
            self.append(item)
        return None
    
        
class PointerList(List):
    def __init__(self, **args):
        List.__init__(self, **args)
        
    def _convertValue(self, value):
        if isinstance(value, list):
            self.clear()
            for obj in value:
                self.append(Pointer(value=obj))
        else:
            raise Exception("Could not set a PointerList value to: %s" % value)
      
            
class CsvList(Scalar, list):
    """This class will store a list of objects
    in a single DB row separated by comma.
    pType: the type of the list elememnts, int, bool, str"""
    def __init__(self, pType=str, **args):
        Scalar.__init__(self, **args)
        list.__init__(self)
        self._pType = pType
        
    def _convertValue(self, value):
        """Value should be a str with comman separated values
        or a list.
        """
        self.clear()
        if value:
            if isinstance(value, str) or isinstance(value, unicode):
                for s in value.split(','):
                    self.append(self._pType(s))
            elif isinstance(value, list) or isinstance(value, tuple):
                for s in value:
                    self.append(s)
            else:
                raise Exception("CsvList.set: Invalid value type: ", type(value))
            
    def getObjValue(self):
        self._objValue = ','.join(map(str, self))
        return self._objValue
    
    def get(self):
        return self.getObjValue()
    
    def __str__(self):
        return list.__str__(self)
     
    def isEmpty(self):
        return len(self) == 0
    
    def clear(self):
        del self[:]
        
        
class Array(Object):
    """Class for holding fixed len array"""
    def __init__(self, size=10, **args):
        Object.__init__(self, size, **args)
        
    def set(self, size):
        """Set the array size"""
        self._objValue = int(size)  
        for i in range(int(size)):
            self.__setitem__(i, None)                 
        
    def strIndex(self, i):
        return 'item_%04d' % i
    
    def __setitem__(self, index, value):
        self.__dict__[self.strIndex(index)] = value
        
    def __getitem__(self, index):
        return self.__dict__[self.strIndex(index)]
    
    def __len__(self):
        return self._objValue
    
    
class Set(OrderedObject):
    """ This class will be a container implementation for elements.
    It will use an extra sqlite file to store the elements.
    All items will have an unique id that identifies each element in the set.
    """
    ITEM_TYPE = None # This property should be defined to know the item type
    
    def __init__(self, filename=None, prefix='', 
                 mapperClass=None, classesDict=None, **args):
        # Use the object value to store the filename
        OrderedObject.__init__(self, **args)
        self._mapper = None
        self._idCount = 0
        self._size = Integer(0) # cached value of the number of images  
        #self._idMap = {}#FIXME, remove this after id is the one in mapper
        self.setMapperClass(mapperClass)
        self._mapperPath = CsvList() # sqlite filename
        self._mapperPath.trace(self.load) # Load the mapper whenever the filename is changed
        self._representative = None
        self._classesDict = classesDict 
        # If filename is passed in the constructor, it means that
        # we want to create a new object, so we need to delete it if
        # the file exists
        if filename:
            self._mapperPath.set('%s, %s' % (filename, prefix)) # This will cause the creation of the mapper           
        
    def setMapperClass(self, MapperClass):
        """ Set the mapper to be used for storage. """
        if MapperClass is None:
            from pyworkflow.mapper.sqlite import SqliteFlatMapper
            MapperClass = SqliteFlatMapper
        Object.__setattr__(self, '_MapperClass', MapperClass)
        
    def __getitem__(self, itemId):
        """ Get the image with the given id. """
        return self._mapper.selectById(itemId)

    def _iterItems(self):        
        return self._mapper.selectAll()#has flat mapper, iterate is true
    
    def getFirstItem(self):
        """ Return the first item in the Set. """
        return self._mapper.selectFirst()
    
    def __iter__(self):
        """ Iterate over the set of images. """
        return self._iterItems()
       
    def __len__(self):
        return self._size.get()
    
    def getSize(self):
        """Return the number of images"""
        return self._size.get()
    
    def getFileName(self):
        if len(self._mapperPath):
            return self._mapperPath[0]
        return None
    
    def getPrefix(self):
        if len(self._mapperPath) > 1:
            return self._mapperPath[1]
        return None
    
    def write(self):
        """This method will be used to persist in a file the
        list of images path contained in this Set
        path: output file path
        images: list with the images path to be stored
        """
        #TODO: If mapper is in memory, do commit and dump to disk
        self._mapper.commit()
    
    def _loadClassesDict(self):
        return self._classesDict or globals()
    
    def setClassesDict(self, classesDict):
        """ Set the dictionary with classes where to look for classes names. """
        self._classesDict = classesDict
    
    def load(self):
        """ Load extra data from files. """
        if self._mapperPath.isEmpty():
            raise Exception("Set.load:  mapper path and prefix not set.")
        fn, prefix = self._mapperPath
        self._mapper = self._MapperClass(fn, self._loadClassesDict(), prefix)
        # TODO: updated size with the real size from the mapper
           
    def close(self):
        self._mapper.close()
        
    def clear(self):
        self._mapper.clear()
        self._idCount = 0
        self._size.set(0)
         
    def append(self, item):
        """ Add a image to the set. """
        if not item.hasObjId():
            self._idCount += 1
            item.setObjId(self._idCount)
        self._insertItem(item)
        self._size.increment()
#        self._idMap[item.getObjId()] = item
        
    def _insertItem(self, item):
        self._mapper.insert(item)
        
    def update(self, item):
        """ Update an existing item. """
        self._mapper.update(item)
                
    def __str__(self):
        return "%-20s (%d items)" % (self.getClassName(), self.getSize())
    
    def getSubset(self, n):
        """ Return a subset of n element, making a clone of each. """
        subset = []
        for i, item in enumerate(self):
            subset.append(item.clone())
            if i == n:
                break
        return subset
    
    def setRepresentative(self, representative):
        self._representative = representative
    
    def getRepresentative(self):       
        return self._representative
    
    def hasRepresentative(self):
        """ Return true if have a representative image. """
        return self._representative is not None
    
    
def ObjectWrap(value):
    """This function will act as a simple Factory
    to create objects from Python basic types"""
    t = type(value)
    if issubclass(t, Object):
        return value
    if t is int:
        return Integer(value)
    if t is bool:
        return Boolean(value)
    if t is float:
        return Float(value)
    if t is None:
        return None
    #If it is str, unicode or unknown type, convert to string
    return String(value)
         
           <|MERGE_RESOLUTION|>--- conflicted
+++ resolved
@@ -213,12 +213,9 @@
     def getObjName(self):
         return self._objName
     
-<<<<<<< HEAD
-=======
     def setEnabled(self, enabled):
         self._objEnabled = bool(enabled)
         
->>>>>>> d4f1f57b
     def isEnabled(self):
         """Return if object is enabled"""
         return self._objEnabled
