--- conflicted
+++ resolved
@@ -26,10 +26,6 @@
 # *  e-mail address 'scipion@cnb.csic.es'
 # *
 # **************************************************************************
-<<<<<<< HEAD
-=======
-
->>>>>>> 841cb739
 import glob
 import os
 import importlib
@@ -478,11 +474,8 @@
     _pathVars = []
     _supportedVersions = []
     _name = ""
-<<<<<<< HEAD
     _url = "" # For the plugin
-=======
     _condaActivationCmd = None
->>>>>>> 841cb739
 
     @classmethod
     def _defineVar(cls, varName, defaultValue):
