#!/usr/bin/env python
'''
Created on Jan 27, 2014

@author: airen
'''
import os, sys
from pyworkflow.manager import Manager

from pyworkflow.em import *
<<<<<<< HEAD
from pyworkflow.utils.path import moveFile
=======
from pyworkflow.utils import moveFile
>>>>>>> a8594c83
import pyworkflow.em.packages.xmipp3 as xmipp3
from xmipp import *

    
def createSetFromMd(selfile, setType, inputimages):
    createSetFun = getattr(prot, '_createSetOf' + setType)
        
    if not 'Classes' in setType:
        outputset = createSetFun()
        readSetFun = getattr(xmipp3, 'readSetOf' + setType )
        outputset.copyInfo(inputimages)    
        readSetFun(selfile, outputset, outputset.hasCTF())
    else:
        outputset = createSetFun(inputimages)
        readSetFun = getattr(xmipp3, 'readSetOf' + setType )       
        readSetFun(outputset, selfile)
    return outputset


def createSetFromSqlite(selfile, setType, inputimages):
    cls = getattr(my_import('pyworkflow.em.data'), 'SetOf' + setType)
    outputset = cls(filename=selfile)
    if not 'Classes' in setType:
        outputset.copyInfo(inputimages)    
    else:
        outputset.setImages(inputimages)
    return outputset


def my_import(name):
    mod = __import__(name)
    components = name.split('.')
    for comp in components[1:]:
        mod = getattr(mod, comp)
    return mod

if __name__ == '__main__':

    protlabel = sys.argv[1]
    selfile = sys.argv[2]
    inputType = sys.argv[3]
    setType = sys.argv[4]
    projectid = sys.argv[5]
    inputid = sys.argv[6]
    inputimagesid = sys.argv[7]
    mdname = selfile[selfile.rfind(os.sep) + 1:]
    
    project = Manager().loadProject(projectid)
    prot = ProtUserSubSet(label=protlabel, inputType=inputType, outputType=setType)
    input = project.mapper.selectById(int(inputid))
    inputimages = project.mapper.selectById(int(inputimagesid))
    
    prot.createInputPointer(input)
    project._setupProtocol(prot)
    prot.makePathsAndClean()
    moveFile(selfile, prot._getExtraPath())
    selfile = join(prot._getExtraPath(), mdname)
    outputset = createSetFromSqlite(selfile, setType, inputimages) if selfile.endswith('.sqlite') else createSetFromMd(selfile, setType, inputimages)
    prot.createOutputSet(outputset)
   
    prot.setStatus(STATUS_FINISHED)
    project._storeProtocol(prot)
    
    
  
    

    <|MERGE_RESOLUTION|>--- conflicted
+++ resolved
@@ -8,11 +8,8 @@
 from pyworkflow.manager import Manager
 
 from pyworkflow.em import *
-<<<<<<< HEAD
-from pyworkflow.utils.path import moveFile
-=======
 from pyworkflow.utils import moveFile
->>>>>>> a8594c83
+
 import pyworkflow.em.packages.xmipp3 as xmipp3
 from xmipp import *
 
