# **************************************************************************
# *
# * Authors:     J.M. De la Rosa Trevin (jmdelarosa@cnb.csic.es)
# *
# * Unidad de  Bioinformatica of Centro Nacional de Biotecnologia , CSIC
# *
# * This program is free software; you can redistribute it and/or modify
# * it under the terms of the GNU General Public License as published by
# * the Free Software Foundation; either version 2 of the License, or
# * (at your option) any later version.
# *
# * This program is distributed in the hope that it will be useful,
# * but WITHOUT ANY WARRANTY; without even the implied warranty of
# * MERCHANTABILITY or FITNESS FOR A PARTICULAR PURPOSE.  See the
# * GNU General Public License for more details.
# *
# * You should have received a copy of the GNU General Public License
# * along with this program; if not, write to the Free Software
# * Foundation, Inc., 59 Temple Place, Suite 330, Boston, MA
# * 02111-1307  USA
# *
# *  All comments concerning this program package may be sent to the
# *  e-mail address 'scipion@cnb.csic.es'
# *
# **************************************************************************
"""
This modules contains constants related to EM
"""
# ------------------ Constants values --------------------------------------

NO_INDEX = 0  # This is the index value for single images

# Sampling rate input modes
SAMPLING_FROM_IMAGE = 0
SAMPLING_FROM_SCANNER = 1

# This is the name for track which data is the source of others
RELATION_SOURCE = 'relation_datasource'
RELATION_TRANSFORM = 'relation_transform'
RELATION_CTF = 'relation_ctf'

UNIT_PIXEL = 'px'
UNIT_PIXEL_FOURIER = '1/px'
UNIT_ANGSTROM = 'A'
UNIT_ANGSTROM_FOURIER = '1/A'

# Fourier Filter options
FILTER_LOW_PASS = 0
FILTER_HIGH_PASS = 1
FILTER_BAND_PASS = 2
FILTER_GAUSSIAN = 3
FILTER_LOW_PASS_NO_DECAY = 4
FILTER_NO_DECAY = 5

# Transform
ALIGN_NONE = 'None'
ALIGN_2D = '2D'            # 2D image alignment
ALIGN_3D = '3D'            # 3D map alignment
ALIGN_PROJ = 'Projection'  # relate projections with 3d map

ALIGNMENTS = [ALIGN_NONE, ALIGN_2D, ALIGN_3D, ALIGN_PROJ]

<<<<<<< HEAD

#Constants related with colormaps for viewers
# Color maps
COLOR_JET = 0
COLOR_TERRAIN = 1
COLOR_GIST_EARTH = 2
COLOR_GIST_NCAR = 3
COLOR_GNU_PLOT = 4
COLOR_GNU_PLOT2 = 5
COLOR_OTHER = 6

COLOR_CHOICES = ['jet', 'terrain',  'gist_earth', 'gist_ncar', 'gnuplot', 'gnuplot2', 'other']

# Axis code
AX_X = 0
AX_Y = 1
AX_Z = 2
=======
# SYMMETRY, follows chimera conventions https://www.cgl.ucsf.edu/chimera/docs/
# UsersGuide/midas/sym.html
SYM_CYCLIC = 0  # CN
SYM_DIHEDRAL = 1  # DN
SYM_TETRAHEDRAL = 2  # T
SYM_OCTAHEDRAL = 3  # O

# icosahedric IXXX
# (no crowther 222 and standard in heyman et al 2005 article).
# 2-fold axes on x,y,z axes. With the positive z-axis pointing at the viewer,
# the front-most 5-fold vertices are in yz plane, and the front-most 3-fold
# axes are in the xz plane.
SYM_I222 = 4
# (crowther) 2-fold axes on x,y,z axes. With the positive z-axis pointing at
# the viewer, the front-most 5-fold vertices are in xz plane,
# and the front-most 3-fold axes are in the yz plane.
SYM_I222r = 5
# '2-fold symmetry along y and 5-fold along z
SYM_In25 = 6
# 'n25' with 180 degree rotation about x
SYM_In25r = 7

# Symmetry dictionary
SCIPION_SYM_NAME = {}
SCIPION_SYM_NAME[SYM_CYCLIC] = 'Cn'
SCIPION_SYM_NAME[SYM_DIHEDRAL] = 'Dn'
SCIPION_SYM_NAME[SYM_TETRAHEDRAL] = 'T'
SCIPION_SYM_NAME[SYM_OCTAHEDRAL] = 'O'
SCIPION_SYM_NAME[SYM_I222] = 'I222'
SCIPION_SYM_NAME[SYM_I222r] = 'I222r'
SCIPION_SYM_NAME[SYM_In25] = 'In25'
SCIPION_SYM_NAME[SYM_In25r] = 'In25r'
>>>>>>> 90c1d488
<|MERGE_RESOLUTION|>--- conflicted
+++ resolved
@@ -60,8 +60,6 @@
 
 ALIGNMENTS = [ALIGN_NONE, ALIGN_2D, ALIGN_3D, ALIGN_PROJ]
 
-<<<<<<< HEAD
-
 #Constants related with colormaps for viewers
 # Color maps
 COLOR_JET = 0
@@ -78,7 +76,8 @@
 AX_X = 0
 AX_Y = 1
 AX_Z = 2
-=======
+
+
 # SYMMETRY, follows chimera conventions https://www.cgl.ucsf.edu/chimera/docs/
 # UsersGuide/midas/sym.html
 SYM_CYCLIC = 0  # CN
@@ -111,4 +110,3 @@
 SCIPION_SYM_NAME[SYM_I222r] = 'I222r'
 SCIPION_SYM_NAME[SYM_In25] = 'In25'
 SCIPION_SYM_NAME[SYM_In25r] = 'In25r'
->>>>>>> 90c1d488
