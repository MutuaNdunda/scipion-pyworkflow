--- conflicted
+++ resolved
@@ -78,31 +78,12 @@
         ccp4header = Ccp4Header(inFileName, readHeader=True)
         ccp4Origin = ccp4header.getOffset()
         if compareFloatTuples(ccp4Origin, scipionOriginShifts):
-<<<<<<< HEAD
-            # print "shifts OK", ccp4Origin, scipionOriginShifts
-            if compareFloatTuples(ccp4header.getGridSampling(), (x, y, z)):
-                # print "sampling OK OK"
-                if compareFloatTuples(ccp4header.getCellDimensions(),
-                                      (x*sampling, y*sampling, z*sampling)):
-                    # print "cell dim OK"
-                    pwutils.createLink(inFileName, outFileName)
-                    return
-                # else:
-                    # print "wrong celldim", ccp4header.getCellDimensions(),\
-                    #                  (x*sampling, y*sampling, z*sampling)
-            # else:
-                # print "wrong getGridSampling", ccp4header.getGridSampling(),
-                    #  (x, y, z)
-        # else:
-            # print "wrong ccp4Origin", ccp4Origin, scipionOriginShifts
-=======
             if compareFloatTuples(ccp4header.getGridSampling(), (x, y, z)):
                 if compareFloatTuples(ccp4header.getCellDimensions(),
                                       (x*sampling, y*sampling, z*sampling)):
                     pwutils.createLink(inFileName, outFileName)
                     return
 
->>>>>>> ffd174e5
     else:
         print "FILE %s does not end with mrc" % inFileName
     if z == 1:
@@ -175,9 +156,9 @@
                               if LSKFLG .ne. 0.
       35-37   SKWTRN          Skew translation t if LSKFLG .ne. 0.
                               Skew transformation is from standard orthogonal
-                              coordinate frame (as used for atoms) to
-                              orthogonal map frame, as
-                                      Xo(map) = S * (Xo(atoms) - t)
+                              coordinate frame (as used for atoms)
+                              to orthogonal map frame, as
+                              Xo(map) = S * (Xo(atoms) - t)
       38      future use      (some of these are used by the MSUBSX routines
        .          "           in MAPBRICK, MAPCONT and FRODO)
        .          "           (all set to zero by default)
