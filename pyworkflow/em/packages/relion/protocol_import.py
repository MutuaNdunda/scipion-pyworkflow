--- conflicted
+++ resolved
@@ -102,21 +102,13 @@
         # Copy acquisition from first element
         partSet.setSamplingRate(self.samplingRate.get())
         partSet.setAcquisition(particle.getAcquisition())
-#         partSet.getAcquisition().setMagnification(self.magnification.get())
         
         if self.isPhaseFlipped:
             partSet.setIsPhaseFlipped(True)
-<<<<<<< HEAD
 
-        #TODO Detect when is 2D or 3D alignment
-        partSet.setHasAlignment(ALIGN_3D)
-=======
-        
         if self.hasAlignment:
             #FIXME: Detect 2D or 3D alignment
             partSet.setAlignment3D()
->>>>>>> d5a824c9
-        
         return partSet   
     
     def _createClasses(self, dataFile, partSet):     
