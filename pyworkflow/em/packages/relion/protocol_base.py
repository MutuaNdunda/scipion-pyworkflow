--- conflicted
+++ resolved
@@ -32,12 +32,7 @@
                                         IntParam, EnumParam, StringParam, 
                                         LabelParam, PathParam)
 from pyworkflow.protocol.constants import LEVEL_ADVANCED
-<<<<<<< HEAD
-from pyworkflow.utils.path import cleanPath
-from pyworkflow.utils import removeBaseExt
-=======
-from pyworkflow.utils.path import cleanPath, replaceBaseExt
->>>>>>> 02c7753f
+from pyworkflow.utils.path import cleanPath, replaceBaseExt, removeBaseExt
 
 import pyworkflow.em as em
 import pyworkflow.em.metadata as md
