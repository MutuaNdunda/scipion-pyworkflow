<<<<<<< HEAD
=======
# **************************************************************************
# *
# * Authors:     J.M. De la Rosa Trevin (jmdelarosa@cnb.csic.es)
# *
# * Unidad de  Bioinformatica of Centro Nacional de Biotecnologia , CSIC
# *
# * This program is free software; you can redistribute it and/or modify
# * it under the terms of the GNU General Public License as published by
# * the Free Software Foundation; either version 2 of the License, or
# * (at your option) any later version.
# *
# * This program is distributed in the hope that it will be useful,
# * but WITHOUT ANY WARRANTY; without even the implied warranty of
# * MERCHANTABILITY or FITNESS FOR A PARTICULAR PURPOSE.  See the
# * GNU General Public License for more details.
# *
# * You should have received a copy of the GNU General Public License
# * along with this program; if not, write to the Free Software
# * Foundation, Inc., 59 Temple Place, Suite 330, Boston, MA
# * 02111-1307  USA
# *
# *  All comments concerning this program package may be sent to the
# *  e-mail address 'jmdelarosa@cnb.csic.es'
# *
# **************************************************************************
"""
This module contains the protocol base class for Relion protocols
"""

import re
from glob import glob
from os.path import exists

from pyworkflow.protocol.params import (BooleanParam, PointerParam, FloatParam, 
                                        IntParam, EnumParam, StringParam)
from pyworkflow.protocol.constants import LEVEL_ADVANCED, LEVEL_EXPERT
from pyworkflow.utils.path import cleanPath

import pyworkflow.em.metadata as md
from pyworkflow.em.data import SetOfClasses3D
from pyworkflow.em.protocol import EMProtocol

from constants import ANGULAR_SAMPLING_LIST, MASK_FILL_ZERO
from convert import convertBinaryFiles, writeSqliteIterData, writeSetOfParticles


class ProtRelionBase(EMProtocol):
    """ This class cointains the common functionalities for all Relion protocols.
    In subclasses there should be little changes about how to create the command line
    and the files produced.
    
    Most of the Relion protocols, have two modes: NORMAL or CONTINUE. That's why
    some of the function have a template pattern approach to define the behaivour
    depending on the case.
    """
    _label = '2d classify'
    IS_CLASSIFY = True
    IS_2D = False
    OUTPUT_TYPE = SetOfClasses3D
    FILE_KEYS = ['data', 'optimiser', 'sampling'] 
    CLASS_LABEL = md.RLN_PARTICLE_CLASS
    CHANGE_LABELS = [md.RLN_OPTIMISER_CHANGES_OPTIMAL_ORIENTS, 
                     md.RLN_OPTIMISER_CHANGES_OPTIMAL_OFFSETS, 
                     md.RLN_OPTIMISER_CHANGES_OPTIMAL_CLASSES]
    PREFIXES = ['']
    
    def __init__(self, **args):        
        EMProtocol.__init__(self, **args)
        
    def _initialize(self):
        """ This function is mean to be called after the 
        working dir for the protocol have been set. (maybe after recovery from mapper)
        """
        self._createFilenameTemplates()
        self._createIterTemplates()
        
        self.ClassFnTemplate = '%(rootDir)s/relion_it%(iter)03d_class%(ref)03d.mrc:mrc'
        self.haveDataPhaseFlipped = self._getInputParticles().isPhaseFlipped()
    
    def _createFilenameTemplates(self):
        """ Centralize how files are called for iterations and references. """
        self.extraIter = self._getExtraPath('relion_it%(iter)03d_')
        myDict = {
                  'input_star': self._getPath('input_particles.star'),
                  'input_mrcs': self._getPath('input_particles.mrcs'),
                  'data_scipion': self.extraIter + 'data_scipion.sqlite',
                  'classes_scipion': self.extraIter + 'classes_scipion.sqlite',
                  'model': self.extraIter + 'model.star',
                  'angularDist_xmipp': self.extraIter + 'angularDist_xmipp.xmd',
                  'all_avgPmax_xmipp': self._getTmpPath('iterations_avgPmax_xmipp.xmd'),
                  'all_changes_xmipp': self._getTmpPath('iterations_changes_xmipp.xmd'),
                  'selected_volumes': self._getTmpPath('selected_volumes_xmipp.xmd'),
                  'movie_particles': self._getPath('movie_particles.star')
                  }
        # add to keys, data.star, optimiser.star and sampling.star
        for key in self.FILE_KEYS:
            myDict[key] = self.extraIter + '%s.star' % key
            key_xmipp = key + '_xmipp'             
            myDict[key_xmipp] = self.extraIter + '%s.xmd' % key
        # add other keys that depends on prefixes
        for p in self.PREFIXES:            
            myDict['%smodel' % p] = self.extraIter + '%smodel.star' % p
            myDict['%svolume' % p] = self.extraIter + p + 'class%(ref3d)03d.mrc:mrc'

        self._updateFilenamesDict(myDict)
    
    def _createIterTemplates(self):
        """ Setup the regex on how to find iterations. """
        self._iterTemplate = self._getFileName('data', iter=0).replace('000','???')
        # Iterations will be identify by _itXXX_ where XXX is the iteration number
        # and is restricted to only 3 digits.
        self._iterRegex = re.compile('_it(\d{3,3})_')
        
    #--------------------------- DEFINE param functions --------------------------------------------   
    def _defineParams(self, form):
        self.IS_3D = not self.IS_2D
        form.addSection(label='Input')
        # Some hidden variables to be used for conditions
        form.addHidden('isClassify', BooleanParam, default=self.IS_CLASSIFY)
        form.addHidden('is2D', BooleanParam, default=self.IS_2D)
        
        form.addParam('doContinue', BooleanParam, default=False,
                      label='Continue from a previous run?',
                      help='If you set to *Yes*, you should select a previous'
                      'run of type *%s* class and most of the input parameters'
                      'will be taken from it.' % self.getClassName())
        form.addParam('verboseLevel', EnumParam, default=1,
                      choices=['0 low','1 high'],
                      label='Verbose Level',
                      help='the higher the more verbose output')
        form.addParam('inputParticles', PointerParam, pointerClass='SetOfParticles',
                      condition='not doContinue',
                      important=True,
                      label="Input particles",  
                      help='Select the input images from the project.')   
        form.addParam('continueRun', PointerParam, pointerClass=self.getClassName(),
                      condition='doContinue', allowsNull=True,
                      label='Select previous run',
                      help='Select a previous run to continue from.')
        form.addParam('continueIter', StringParam, default='last',
                      condition='doContinue', 
                      label='Continue from iteration',
                      help='Select from which iteration do you want to continue.'
                           'if you use *last*, then the last iteration will be used.'
                           'otherwise, a valid iteration number should be provided.')        
        
        form.addParam('numberOfClasses', IntParam, default=3, 
                      condition='not doContinue and isClassify',
                      label='Number of classes:',
                      help='The number of classes (K) for a multi-reference refinement.'
                           'These classes will be made in an unsupervised manner from a single'
                           'reference by division of the data into random subsets during the'
                           'first iteration.')
        group = form.addGroup('Reference 3D map',
                              condition='not doContinue and not is2D')
        group.addParam('referenceVolume', PointerParam, pointerClass='Volume',
                       important=True,
                       label="Input volume",
                       condition='not doContinue and not is2D',
                       help='Initial reference 3D map, it should have the same '
                           'dimensions and the same pixel size as your input particles.')
        group.addParam('isMapAbsoluteGreyScale', BooleanParam, default=False,
                      label="Is initial 3D map on absolute greyscale?", 
                      help='The probabilities are based on squared differences, '
                           'so that the absolute grey scale is important. \n'
                           'Probabilities are calculated based on a Gaussian noise model,'
                           'which contains a squared difference term between the reference and the experimental image.' 
                           'This has a consequence that the reference needs to be on the same absolute intensity '
                           'grey-scale as the experimental images. RELION and XMIPP reconstruct maps at their absolute'
                           'intensity grey-scale. Other packages may perform internal normalisations of the reference' 
                           'density, which will result in incorrect grey-scales. Therefore: if the map was reconstructed'
                           'in RELION or in XMIPP, set this option to Yes, otherwise set it to No. If set to No, RELION '
                           'will use a (grey-scale invariant) cross-correlation criterion in the first iteration, and '
                           'prior to the second iteration the map will be filtered again using the initial low-pass filter.'
                           'This procedure is relatively quick and typically does not negatively affect the outcome of the'
                           'subsequent MAP refinement. Therefore, if in doubt it is recommended to set this option to No.')        
        
        self.addSymmetry(group)

        group.addParam('initialLowPassFilterA', FloatParam, default=60,
                      condition='not is2D',
                      label='Initial low-pass filter (A)',
                      help='It is recommended to strongly low-pass filter your initial reference map. '
                           'If it has not yet been low-pass filtered, it may be done internally using this option. ' 
                           'If set to 0, no low-pass filter will be applied to the initial reference(s).')
        
        form.addParam('paddingFactor', FloatParam, default=3,
                      condition='isClassify', expertLevel=LEVEL_EXPERT,
                      label='Padding factor',
                      help='The padding factor used for oversampling of the Fourier transform. The default is 3x padding, '
                           'which is combined with nearest-neighbour interpolation. However, for large 3D maps, storing the '
                           'entire 3x oversampled Fourier transform (as doubles) plus the real-space padded map in memory may ' 
                           'be too much. Therefore, for large maps or in cases of many 3D references, in order to fit into memory ' 
                           'one may need to use a smaller padding factor: e.g. 2, or (not recommended) 1. For padding factors smaller '
                           'than 3, (slower) linear interpolation will be used.\n'
                           'The approximate amount of memory (in Gb) required to store K maps of (size x size x size) voxels and a' 
                           'padding factor (pad) may be calculated as: K*2*8*(size*pad)^3/1024/1024/1024\n' 
                           '<Note>: also consider the use of threads if memory is an issue.')
        
        extraDefault = '' if self.IS_CLASSIFY else '--low_resol_join_halves 40 '
        form.addParam('extraParams', StringParam, default=extraDefault,
                      expertLevel=LEVEL_EXPERT,
                      label='Additional parameters',
                      help='')
               
        form.addSection(label='CTF')
        form.addParam('doCTF', BooleanParam, default=True,
                      label='Do CTF-amplitud correction?',
                      help='If set to Yes, CTFs will be corrected inside the MAP refinement. '
                           'The resulting algorithm intrinsically implements the optimal linear, ' 
                           'or Wiener filter. Note that input particles should contains CTF parameters.')
        form.addParam('hasReferenceCTFCorrected', BooleanParam, default=False,
                      condition='not is2D',
                      label='Has reference been CTF-corrected?',
                      help='Set this option to Yes if the reference map represents CTF-unaffected density, '
                           'e.g. it was created using Wiener filtering inside RELION or from a PDB. If set to No, ' 
                           'then in the first iteration, the Fourier transforms of the reference projections ' 
                           'are not multiplied by the CTFs.')        
        form.addParam('doCtfManualGroups', BooleanParam, default=False,
                      label='Do manual grouping ctfs?',
                      help='Set this to Yes the CTFs will grouping manually.')
        #, defocusRange=1000, numParticles=1
        # form.addParam('numberOfGroups', IntParam, default=200,
        #               label='Number of ctf groups', condition='doCtfManualGroups',
        #               help='Number of ctf groups that will be create')
        form.addParam('defocusRange', FloatParam, default=1000,
                      label='defocus range for group creation (in Angstroms)', condition='doCtfManualGroups',
                      help='Particles will be grouped by defocus.'
                      'This parameter is the bin for an histogram.'
                      'All particles asigned to a bin form a group')
        form.addParam('numParticles', FloatParam, default=1,
                      label='minimum size for defocus group', condition='doCtfManualGroups',
                      help='If defocus group is smaller than this value'
                      'It will be expanded untill numParticles per defocus group is reached')
        form.addParam('ignoreCTFUntilFirstPeak', BooleanParam, default=False,
                      expertLevel=LEVEL_ADVANCED,
                      label='Ignore CTFs until first peak?',
                      help='If set to Yes, then CTF-amplitude correction will only be performed from the first peak ' 
                           'of each CTF onward. This can be useful if the CTF model is inadequate at the lowest resolution. ' 
                           'Still, in general using higher amplitude contrast on the CTFs (e.g. 10-20%) often yields better results. '
                           'Therefore, this option is not generally recommended.')    
        
        form.addSection(label='Optimisation')
        if self.IS_CLASSIFY:
            form.addParam('numberOfIterations', IntParam, default=25,
                          label='Number of iterations',
                          help='Number of iterations to be performed. Note that the current implementation does NOT '
                               'comprise a convergence criterium. Therefore, the calculations will need to be stopped'
                               'by the user if further iterations do not yield improvements in resolution or classes.'
                               'If continue option is True, you going to do this number of new iterations (e.g. if'
                               '*Continue from iteration* is set 3 and this param is set 25, the final iteration of the'
                               'protocol will be the 28th.')
            form.addParam('regularisationParamT', IntParam, default=1,
                          label='Regularisation parameter T',
                          help='Bayes law strictly determines the relative weight between the contribution of the '
                               'experimental data and the prior. '
                               'However, in practice one may need to adjust this weight to put slightly more weight on the experimental '
                               'data to allow optimal results. Values greater than 1 for this regularisation parameter '
                               '(T in the JMB2011 paper) put more weight on the experimental data. Values around 2-4 '
                               'have been observed to be useful for 3D refinements, values of 1-2 for 2D refinements. '
                               'Too small values yield too-low resolution structures; too high values result in ' 
                               'over-estimated resolutions and overfitting.') 
        form.addParam('maskRadiusA', IntParam, default=200,
                      label='Particle mask RADIUS (A)',
                      help='The experimental images will be masked with a soft circular mask '
                           'with this <radius> (Note that in Relion GUI the diameter is used). '
                           'Make sure this radius is not set too small because that may mask '
                           'away part of the signal! If set to a value larger than the image '
                           'size no masking will be performed.\n\n'
                           'The same radius will also be used for a spherical mask of the '
                           'reference structures if no user-provided mask is specified.') 
        if self.IS_CLASSIFY:
            form.addParam('maskZero', EnumParam, default=0,
                          choices=['Yes, fill with zeros', 'No, fill with random noise'],
                          label='Mask particles with zeros?',
                          help='If set to <Yes>, then in the individual particles, the area outside a circle with the radius '
                               'of the particle will be set to zeros prior to taking the Fourier transform. '
                               'This will remove noise and therefore increase sensitivity in the alignment and classification. ' 
                               'However, it will also introduce correlations between the Fourier components that are not modelled. ' 
                               'When set to <No>, then the solvent area is filled with random noise, which prevents introducing '
                               'correlations.High-resolution refinements (e.g. in 3D auto-refine) tend to work better when filling ' 
                               'the solvent area with random noise, some classifications go better when using zeros.') 
        form.addParam('referenceMask', PointerParam, pointerClass='Mask',
                      label='Reference mask (optional)', allowsNull=True,
                      help='A volume mask containing a (soft) mask with the same dimensions ' 
                           'as the reference(s), and values between 0 and 1, with 1 being 100% protein '
                           'and 0 being 100% solvent. The reconstructed reference map will be multiplied '
                           'by this mask. If no mask is given, a soft spherical mask based on the <radius> '
                           'of the mask for the experimental images will be applied.\n\n'  
                           'In some cases, for example for non-empty icosahedral viruses, it is also useful ' 
                           'to use a second mask. Use <More options> and check <Solvent mask> parameter. ') 
        form.addParam('solventMask', PointerParam, pointerClass='Mask',
                      expertLevel=LEVEL_EXPERT, allowsNull=True,
                      label='Solvent mask (optional)',
                      help='For all white (value 1) pixels in this second mask the '
                           'corresponding pixels in the reconstructed map are set to the average value of '
                           'these pixels. Thereby, for example, the higher density inside the virion may be '
                           'set to a constant. Note that this second mask should have one-values inside the '
                           'virion and zero-values in the capsid and the solvent areas.') 
        
        # Change the Sampling section name depending if classify or refine 3D
        if self.IS_CLASSIFY:
            form.addSection('Sampling')
        else:
            form.addSection('Auto-Sampling')
        
        if self.IS_3D:
            form.addParam('angularSamplingDeg', EnumParam, default=2,
                          choices=ANGULAR_SAMPLING_LIST,
                          label='Angular sampling interval (deg)',
                          help='There are only a few discrete angular samplings possible because '
                           'we use the HealPix library to generate the sampling of the first '
                           'two Euler angles on the sphere. The samplings are approximate numbers ' 
                           'and vary slightly over the sphere.')
        else:
            form.addParam('inplaneAngularSamplingDeg', FloatParam, default=5,
                          label='Angular sampling interval (deg)',
                          help='There are only a few discrete angular samplings possible because '
                           'we use the HealPix library to generate the sampling of the first '
                           'two Euler angles on the sphere. The samplings are approximate numbers ' 
                           'and vary slightly over the sphere.')           
        form.addParam('offsetSearchRangePix', FloatParam, default=5,
                      condition='isClassify or not doContinue',
                      label='Offset search range (pix)',
                      help='Probabilities will be calculated only for translations in a circle '
                           'with this radius (in pixels). The center of this circle changes at '
                           'every iteration and is placed at the optimal translation for each '
                           'image in the previous iteration.')
        form.addParam('offsetSearchStepPix', FloatParam, default=1.0,
                      condition='isClassify or not doContinue',
                      label='Offset search step (pix)',
                      help='Translations will be sampled with this step-size (in pixels). '
                           'Translational sampling is also done using the adaptive approach. '
                           'Therefore, if adaptive=1, the translations will first be evaluated'
                           'on a 2x coarser grid.')
        if self.IS_3D: 
            if self.IS_CLASSIFY:
                form.addParam('localAngularSearch', BooleanParam, default=False,
                              condition='not is2D',
                              label='Perform local angular search?',
                              help='If set to Yes, then rather than performing exhaustive angular searches, '
                                   'local searches within the range given below will be performed. A prior '
                                   'Gaussian distribution centered at the optimal orientation in the previous '
                                   'iteration and with a stddev of 1/3 of the range given below will be enforced.')
                form.addParam('localAngularSearchRange', FloatParam, default=5.0,
                              condition='localAngularSearch',
                              label='Local angular search range',
                              help='Local angular searches will be performed within +/- \n'
                                   'the given amount (in degrees) from the optimal orientation\n'
                                   'in the previous iteration. A Gaussian prior (also see \n'
                                   'previous option) will be applied, so that orientations \n'
                                   'closer to the optimal orientation in the previous iteration \n'
                                   'will get higher weights than those further away.')
                
                
            else:
                form.addParam('localSearchAutoSamplingDeg', EnumParam, default=4,
                              choices=ANGULAR_SAMPLING_LIST,
                              label='Local search from auto-sampling (deg)',
                              help='In the automated procedure to increase the angular samplings,\n'
                                   'local angular searches of -6/+6 times the sampling rate will\n'
                                   'be used from this angular sampling rate onwards.')
            
                form.addSection("Movies")
                form.addParam('realignMovieFrames', BooleanParam, default=False,
                              label='Realign movie frames?',
                              help='If set to Yes, then running averages of the individual frames of recorded movies will be aligned as independent particles.')
                
                group = form.addGroup('Movie frames alignment',
                                      condition='realignMovieFrames and doContinue')
                group.addParam('inputMovieParticles', PointerParam, pointerClass='SetOfMovieParticles',
                               allowsNull=True, important=True,
                               label='Input movie particles')
                group.addParam('movieAvgWindow', FloatParam, default=5,
                              label='Running average window',
                              help='The individual movie frames will be averaged using a running average window with the specified width. Use an odd number. The optimal value will depend on the SNR in the individual movie frames. For ribosomes, we used a value of 5, where each movie frame integrated approximately 1 electron per squared Angstrom.')
                group.addParam('movieStdTrans', FloatParam, default=1,
                              label='Stddev on the translations (px)',
                              help='A Gaussian prior with the specified standard deviation will be centered at the rotations determined for the corresponding particle where all movie-frames were averaged. For ribosomes, we used a value of 2 pixels. ')
                group.addParam('movieIncludeRotSearch', BooleanParam, default=False,
                              label='Also include rotational searches?',
                              help='If set to Yes, then running averages of the individual frames of recorded movies will also be aligned rotationally. \n'
                                   'If one wants to perform particle polishing, then rotational alignments of the movie frames is NOT necessary and will only take more computing time.')
                group.addParam('movieStdRot', FloatParam, default=1,
                              condition='movieIncludeRotSearch',
                              label='Stddev on the rotations (deg)',
                              help='A Gaussian prior with the specified standard deviation will be centered at the rotations determined for the corresponding particle where all movie-frames were averaged. For ribosomes, we used a value of 1 degree')

        form.addParallelSection(threads=1, mpi=3)
    
    def addSymmetry(self, container):
        container.addParam('symmetryGroup', StringParam, default='c1',
                      label="Symmetry", 
                      help='If the molecule is asymmetric, set Symmetry group to C1. Note their are multiple possibilities for icosahedral symmetry: \n'
                         '* I1: No-Crowther 222 (standard in Heymann, Chagoyen & Belnap, JSB, 151 (2005) 196-207)\n'
                         '* I2: Crowther 222                                                                     \n'
                         '* I3: 52-setting (as used in SPIDER?)                                                  \n'
                         '* I4: A different 52 setting                                                           \n'
                         'The command *relion_refine --sym D2 --print_symmetry_ops* prints a list of all symmetry operators for symmetry group D2. RELION uses XMIPP\'s libraries for symmetry operations. Therefore, look at the XMIPP Wiki for more details:  http://xmipp.cnb.csic.es/twiki/bin/view/Xmipp/WebHome?topic=Symmetry')

    #--------------------------- INSERT steps functions --------------------------------------------  
    def _insertAllSteps(self): 
        self._initialize()
        self._insertFunctionStep('convertInputStep')
        self._insertRelionStep()
        self._insertFunctionStep('createOutputStep')
    
    def _insertRelionStep(self):
        """ Prepare the command line arguments before calling Relion. """
        # Join in a single line all key, value pairs of the args dict    
        args = {}
        
        if self.doContinue:
            self._setContinueArgs(args)
        else:
            self._setNormalArgs(args)
        params = ' '.join(['%s %s' % (k, str(v)) for k, v in args.iteritems()])
        
        if self.extraParams.hasValue():
            params += ' ' + self.extraParams.get()

        self._insertFunctionStep('runRelionStep', params)
        
    def _setNormalArgs(self, args):
        args.update({'--i': self._getFileName('input_star'),
                     '--particle_diameter': self.maskRadiusA.get() * 2.0,
                     '--angpix': self._getInputParticles().getSamplingRate(),
                    })
        self._setMaskArgs(args)
        self._setCTFArgs(args)
        
        if self.IS_CLASSIFY:
            if self.maskZero == MASK_FILL_ZERO:
                args['--zero_mask'] = ''                
            args['--K'] = self.numberOfClasses.get()
        
        if self.IS_3D:
            args['--ref'] = self.referenceVolume.get().getFileName()
            if not self.isMapAbsoluteGreyScale:
                args['--firstiter_cc']=''
            args['--ini_high'] = self.initialLowPassFilterA.get()
            args['--sym'] = self.symmetryGroup.get()
            
        self._setBasicArgs(args)
        
    def _setContinueArgs(self, args):
        continueRun = self.continueRun.get()
        continueRun._initialize()
        
        continueIter = self._getContinueIter()
        
        if self.IS_CLASSIFY:
            itersToRun = continueIter + self.numberOfIterations.get()
            self.numberOfIterations.set(itersToRun)
            self.copyAttributes(continueRun, 'regularisationParamT')
        self._setBasicArgs(args)
        
        args['--continue'] = continueRun._getFileName('optimiser', iter=continueIter)
    
    def _setBasicArgs(self, args):
        """ Return a dictionary with basic arguments. """
        args.update({'--flatten_solvent': '',
                     '--norm': '',
                     '--scale': '',
                     '--o': self._getExtraPath('relion'),
                     '--oversampling': '1'
                    })

        args['--verb'] = self.verboseLevel.get()
        if self.IS_CLASSIFY:
            args['--tau2_fudge'] = self.regularisationParamT.get()
            args['--iter'] = self.numberOfIterations.get()
            
        self._setSamplingArgs(args)
        args['--offset_range'] = self.offsetSearchRangePix.get()
        args['--offset_step']  = self.offsetSearchStepPix.get() * 2
                        
    def _setCTFArgs(self, args):        
        # CTF stuff
        if self.doCTF:
            args['--ctf'] = ''
        
        # this only can be true if is 3D.
        if self.hasReferenceCTFCorrected:
            args['--ctf_corrected_ref'] = ''
            
        if self.haveDataPhaseFlipped:
            args['--ctf_phase_flipped'] = ''
            
        if self.ignoreCTFUntilFirstPeak:
            args['--ctf_intact_first_peak'] = ''
            
    def _setMaskArgs(self, args):
        if self.referenceMask.hasValue():
            args['--solvent_mask'] = self.referenceMask.get().getFileName() #FIXE: CHANGE BY LOCATION
            
        if self.solventMask.hasValue():
            args['--solvent_mask2'] = self.solventMask.get().getFileName() #FIXME: CHANGE BY LOCATION
 
   
    #--------------------------- STEPS functions --------------------------------------------       
    def convertInputStep(self):
        """ Create the input file in STAR format as expected by Relion.
        If the input particles comes from Relion, just link the file. 
        """
        imgSet = self._getInputParticles()
        imgStar = self._getFileName('input_star')

        self.info("Converting set from '%s' into '%s'" %
                           (imgSet.getFileName(), imgStar))
        
        # Pass stack file as None to avoid write the images files
        writeSetOfParticles(imgSet, imgStar, self._getExtraPath())
        
        if self.doCtfManualGroups:
            self._splitInCTFGroups(imgStar)
        
        if not self.IS_CLASSIFY:
            if self.realignMovieFrames:
                movieParticleSet = self.inputMovieParticles.get()
                auxMovieParticles = self._createSetOfMovieParticles(suffix='tmp')
                auxMovieParticles.copyInfo(movieParticleSet)
                # Discard the movie particles that are not present in the refinement set
                for movieParticle in movieParticleSet:
                    particle = imgSet[movieParticle._xmipp_particleId.get()]
                    if particle is not None:
                        auxMovieParticles.append(movieParticle)
                        
                writeSetOfParticles(auxMovieParticles,
                                    self._getFileName('movie_particles'), None, originalSet=imgSet,
                                    postprocessImageRow=self._postprocessImageRow)
                mdMovies = md.MetaData(self._getFileName('movie_particles'))
                mdParts = md.MetaData(self._getFileName('input_star'))
                mdParts.renameColumn(md.RLN_IMAGE_NAME, md.RLN_PARTICLE_NAME)
                
                
                detectorPxSize = movieParticleSet.getAcquisition().getMagnification() * movieParticleSet.getSamplingRate() / 10000
                mdAux = md.MetaData()
                mdMovies.fillConstant(md.RLN_CTF_DETECTOR_PIXEL_SIZE, detectorPxSize)
                mdAux.join2(mdMovies, mdParts, md.RLN_PARTICLE_ID, md.RLN_IMAGE_ID, md.INNER_JOIN)
                
                mdAux.write(self._getFileName('movie_particles'), md.MD_OVERWRITE)
                cleanPath(auxMovieParticles.getFileName())
        
    def runRelionStep(self, params):
        """ Execute the relion steps with the give params. """
        params += ' --j %d' % self.numberOfThreads.get()
        self.runJob(self._getProgram(), params)
    
    def createOutputStep(self):
        pass # should be implemented in subclasses
    
    #--------------------------- INFO functions -------------------------------------------- 
    def _validate(self):
        errors = []
        if self.doContinue:
            errors += self._validateContinue()
        else:
            if self._getInputParticles().isOddX():
                errors.append("Relion only works with even values for the image dimensions!")
                
            errors += self._validateNormal()
        return errors
    
    def _validateNormal(self):
        """ Should be overriden in subclasses to 
        return summary message for NORMAL EXECUTION. 
        """
        return []
    
    def _validateContinue(self):
        """ Should be overriden in subclasses to
        return summary messages for CONTINUE EXECUTION.
        """
        return []
    
    def _citations(self):
        cites = []
        return cites
    
    def _summary(self):
        self._initialize()
        iterMsg = 'Iteration %d' % self._lastIter()
        if self.hasAttribute('numberOfIterations'):
            iterMsg += '/%d' % self.numberOfIterations.get()
        summary = [iterMsg]
        
        if self.doContinue:
            summary += self._summaryContinue()
        summary += self._summaryNormal()
        
        return summary

    def _summaryNormal(self):
        """ Should be overriden in subclasses to 
        return summary message for NORMAL EXECUTION. 
        """
        return []
    
    def _summaryContinue(self):
        """ Should be overriden in subclasses to
        return summary messages for CONTINUE EXECUTION.
        """
        return []
    
    def _methods(self):
        """ Should be overriden in each protocol.
        """
        return []
    
    #--------------------------- UTILS functions --------------------------------------------
    def _getProgram(self, program='relion_refine'):
        """ Get the program name depending on the MPI use or not. """
        if self.numberOfMpi > 1:
            program += '_mpi'
        return program
    
    def _getInputParticles(self):
        if self.doContinue:
            return self.continueRun.get().inputParticles.get()
        else:
            return self.inputParticles.get()
    
    def _getIterNumber(self, index):
        """ Return the list of iteration files, give the iterTemplate. """
        result = None
        files = sorted(glob(self._iterTemplate))
        if files:
            f = files[index]
            s = self._iterRegex.search(f)
            if s:
                result = int(s.group(1)) # group 1 is 3 digits iteration number
        return result
        
    def _lastIter(self):
        return self._getIterNumber(-1)

    def _firstIter(self):
        return self._getIterNumber(0) or 1
    
    def _getIterClasses(self, it, clean=False):
        """ Return the .star file with the classes for this iteration.
        If the file doesn't exists, it will be created. 
        """
        data_classes = self._getFileName('classes_scipion', iter=it)
        
        if clean:
            cleanPath(data_classes)
        
        if not exists(data_classes):
            clsSet = self.OUTPUT_TYPE(filename=data_classes)
            clsSet.setImages(self.inputParticles.get())
            self._fillClassesFromIter(clsSet, it)
            clsSet.write()
            clsSet.close()

        return data_classes
    
    def _getIterData(self, it):
        """ Sort the it??.data.star file by the maximum likelihood. """
        data_sqlite = self._getFileName('data_scipion', iter=it)
        
        if not exists(data_sqlite):
            data = self._getFileName('data', iter=it)
            writeSqliteIterData(data, data_sqlite)
        
        return data_sqlite
    
    def _getIterAngularDist(self, it):
        """ Return the .star file with the classes angular distribution
        for this iteration. If the file not exists, it will be written.
        """
        data_angularDist = self._getFileName('angularDist_xmipp', iter=it)
        
        if not exists(data_angularDist):
            from convert import writeIterAngularDist
            data_star = self._getFileName('data', iter=it)
            writeIterAngularDist(self, data_star, data_angularDist, 
                                 self.numberOfClasses.get(), self.PREFIXES)
 
        return data_angularDist
    
    def _splitInCTFGroups(self, imgStar):
        """ Add a new colunm in the image star to separate the particles into ctf groups """
        from convert import splitInCTFGroups
        splitInCTFGroups(imgStar
                         , self.defocusRange.get()
                         , self.numParticles.get())
    
    def _getContinueIter(self):
        continueRun = self.continueRun.get()
        
        if self.continueIter.get() == 'last':
            continueIter = continueRun._lastIter()
        else:
            continueIter = int(self.continueIter.get())
        return continueIter
    
    def _postprocessImageRow(self, img, imgRow):
        partId = img.getParticleId()
        magnification = img.getAcquisition().getMagnification()
        imgRow.setValue(md.RLN_PARTICLE_ID, long(partId))
        imgRow.setValue(md.RLN_CTF_MAGNIFICATION, magnification)
        
>>>>>>> 0ad6b7ad
<|MERGE_RESOLUTION|>--- conflicted
+++ resolved
@@ -1,5 +1,3 @@
-<<<<<<< HEAD
-=======
 # **************************************************************************
 # *
 # * Authors:     J.M. De la Rosa Trevin (jmdelarosa@cnb.csic.es)
@@ -703,5 +701,4 @@
         magnification = img.getAcquisition().getMagnification()
         imgRow.setValue(md.RLN_PARTICLE_ID, long(partId))
         imgRow.setValue(md.RLN_CTF_MAGNIFICATION, magnification)
-        
->>>>>>> 0ad6b7ad
+        