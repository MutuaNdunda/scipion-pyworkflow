--- conflicted
+++ resolved
@@ -826,16 +826,11 @@
                                " must be %d" % (sizeOut, sizeIn * 4))
 
 
-<<<<<<< HEAD
 class TestRelionExtractMovieParticles(TestRelionBase):
-=======
-class TestRelionCreate3dMask(TestRelionBase):
->>>>>>> b56b4816
     @classmethod
     def setUpClass(cls):
         setupTestProject(cls)
         cls.ds = DataSet.getDataSet('relion_tutorial')
-<<<<<<< HEAD
         cls.partRef3dFn = cls.ds.getFile('import/refine3d_case2/relion_data.star')
         cls.movies = DataSet.getDataSet('movies').getFile('ribo/*.mrcs')
         cls.protImportMovies = cls.runImportMovies(cls.movies, 50000, 3.54, 1.0)
@@ -860,7 +855,9 @@
         self.assertAlmostEqual(sizeIn * 6, sizeOut, 0.0001,
                                "Number of output movie particles is %d and"
                                " must be %d" % (sizeOut, sizeIn * 6))
-=======
+
+        
+class TestRelionCreate3dMask(TestRelionBase):
 
     def importVolume(self):
         volFn = self.ds.getFile('import/refine3d/extra/relion_class001.mrc')
@@ -1168,5 +1165,4 @@
         self.assertIsNotNone(outputParts,
                              "There was a problem generating the output.")
         self.assertTrue(outputParts.hasCTF(), "Output does not have CTF.")
-        self._checkSamplingConsistency(outputParts)
->>>>>>> b56b4816
+        self._checkSamplingConsistency(outputParts)