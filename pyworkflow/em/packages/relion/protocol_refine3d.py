# **************************************************************************
# *
# * Authors:     J.M. De la Rosa Trevin (delarosatrevin@scilifelab.se) [1]
# *
# * [1] SciLifeLab, Stockholm University
# *
# * This program is free software; you can redistribute it and/or modify
# * it under the terms of the GNU General Public License as published by
# * the Free Software Foundation; either version 2 of the License, or
# * (at your option) any later version.
# *
# * This program is distributed in the hope that it will be useful,
# * but WITHOUT ANY WARRANTY; without even the implied warranty of
# * MERCHANTABILITY or FITNESS FOR A PARTICULAR PURPOSE.  See the
# * GNU General Public License for more details.
# *
# * You should have received a copy of the GNU General Public License
# * along with this program; if not, write to the Free Software
# * Foundation, Inc., 59 Temple Place, Suite 330, Boston, MA
# * 02111-1307  USA
# *
# *  All comments concerning this program package may be sent to the
# *  e-mail address 'scipion@cnb.csic.es'
# *
# **************************************************************************
<<<<<<< HEAD
from pyworkflow.object import Integer
"""
This module contains the protocol for 3d refinement with Relion.
"""
=======

>>>>>>> 8530dbcb
import pyworkflow.em as em
import pyworkflow.em.metadata as md
from pyworkflow.em.data import Volume, FSC
from pyworkflow.em.protocol import ProtRefine3D
from pyworkflow.em import ALIGN_PROJ

from pyworkflow.em.packages.relion.protocol_base import ProtRelionBase
from convert import (isVersion2, readSetOfParticles, createItemMatrix,
                     MOVIE_EXTRA_LABELS, setRelionAttributes)


class ProtRelionRefine3D(ProtRefine3D, ProtRelionBase):
    """ Protocol to refine a 3D map using Relion. Relion employs an empirical
Bayesian approach to refinement of (multiple) 3D reconstructions
or 2D class averages in electron cryo-microscopy (cryo-EM). Many
parameters of a statistical model are learned from the data,which
leads to objective and high-quality results.
    """    
    _label = '3D auto-refine'
    IS_CLASSIFY = False
    CHANGE_LABELS = [md.RLN_OPTIMISER_CHANGES_OPTIMAL_ORIENTS, 
                     md.RLN_OPTIMISER_CHANGES_OPTIMAL_OFFSETS]

    PREFIXES = ['half1_', 'half2_']
    
    def __init__(self, **args):        
        ProtRelionBase.__init__(self, **args)
        
    def _initialize(self):
        """ This function is mean to be called after the 
        working dir for the protocol have been set.
        (maybe after recovery from mapper)
        """
        ProtRelionBase._initialize(self)
        self.ClassFnTemplate = '%(ref)03d@%(rootDir)s/relion_it%(iter)03d_classes.mrcs'
        self.numberOfClasses.set(1)  # For refinement we only need just one "class"
    
    # -------------------------- INSERT steps functions -----------------------
    def _setSamplingArgs(self, args):
        """ Set sampling related params"""
        # Sampling stuff
        args['--auto_local_healpix_order'] = self.localSearchAutoSamplingDeg.get()
        
        if not self.doContinue:
            args['--healpix_order'] = self.angularSamplingDeg.get()
            args['--offset_range'] = self.offsetSearchRangePix.get()

            args['--offset_step'] = self.offsetSearchStepPix.get() * self._getSamplingFactor()
            args['--auto_refine'] = ''
            args['--split_random_halves'] = ''
            
            joinHalves = "--low_resol_join_halves"
            if not joinHalves in self.extraParams.get():
                args['--low_resol_join_halves'] = 40

        # Set movie refinement arguments
        if self.realignMovieFrames:
            args['--realign_movie_frames'] = self._getFileName('movie_particles')
            args['--movie_frames_running_avg'] = self.movieAvgWindow.get()
            args['--sigma_off'] = self.movieStdTrans.get()

            if not self.movieIncludeRotSearch:
                args['--skip_rotate'] = ''
                args['--skip_maximize'] = ''
            else:
                args['--sigma_ang'] = self.movieStdRot.get()

    # -------------------------- STEPS functions ------------------------------
    def createOutputStep(self):
        
        if not self.realignMovieFrames:
            imgSet = self._getInputParticles()
            vol = Volume()
            vol.setFileName(self._getExtraPath('relion_class001.mrc'))
            vol.setSamplingRate(imgSet.getSamplingRate())
            half1 = self._getFileName("final_half1_volume", ref3d=1)
            half2 = self._getFileName("final_half2_volume", ref3d=1)
            vol.setHalfMaps([half1, half2])
            
            outImgSet = self._createSetOfParticles()
            outImgSet.copyInfo(imgSet)
            self._fillDataFromIter(outImgSet, self._lastIter())

            self._defineOutputs(outputVolume=vol)
            self._defineSourceRelation(self.inputParticles, vol)
            self._defineOutputs(outputParticles=outImgSet)
            self._defineTransformRelation(self.inputParticles, outImgSet)

            fsc = FSC(objLabel=self.getRunName())
            blockName = 'model_class_%d@' % 1
            fn = blockName + self._getExtraPath("relion_model.star")
            mData = md.MetaData(fn)
            fsc.loadFromMd(mData,
                           md.RLN_RESOLUTION,
                           md.RLN_MLMODEL_FSC_HALVES_REF)
            self._defineOutputs(outputFSC=fsc)
            self._defineSourceRelation(vol, fsc)

        else:
            movieSet = self.inputMovieParticles.get()
            if self.movieIncludeRotSearch:
                vol = Volume()
                vol.setFileName(self._getExtraPath('relion_class001.mrc'))
                vol.setSamplingRate(movieSet.getSamplingRate())
                half1 = self._getFileName("final_half1_volume", ref3d=1)
                half2 = self._getFileName("final_half2_volume", ref3d=1)
                vol.setHalfMaps([half1, half2])

                self._defineOutputs(outputVolume=vol)
                self._defineSourceRelation(self.inputParticles, vol)
                self._defineSourceRelation(self.inputMovieParticles, vol)

            fnOut = self._getFileName('dataFinal')
            outMovieSet = self._createSetOfMovieParticles()
            outMovieSet.copyInfo(movieSet)
            outMovieSet.setAlignmentProj()
            # not using copyItems since input movie particle
            # set is missing a lot of metadata (CTF, micName etc.)
            # that was created in convertInputStep
            readSetOfParticles(fnOut, outMovieSet, alignType=ALIGN_PROJ,
                               extraLabels=MOVIE_EXTRA_LABELS,
                               postprocessImageRow=self._updateParticle)

            self._defineOutputs(outputParticles=outMovieSet)
            self._defineTransformRelation(self.inputParticles, outMovieSet)
            self._defineTransformRelation(self.inputMovieParticles, outMovieSet)

    # -------------------------- INFO functions -------------------------------
    def _validateNormal(self):
        """ Should be overwritten in subclasses to 
        return summary message for NORMAL EXECUTION. 
        """
        errors = []
        # We we scale the input volume to have the same size as the particles...
        # so no need to validate the following
        # self._validateDim(self._getInputParticles(), self.referenceVolume.get(),
        #                   errors, 'Input particles', 'Reference volume')

        if isVersion2() and self.IS_3D:
            if self.solventFscMask and not self.referenceMask.get():
                errors.append('When using solvent-corrected FSCs, '
                              'please provide a reference mask.')

        return errors
    
    def _validateContinue(self):
        """ Should be overwritten in subclasses to
        return summary messages for CONTINUE EXECUTION.
        """
        errors = []
        continueRun = self.continueRun.get()
        continueRun._initialize()
        lastIter = continueRun._lastIter()
        
        if self.continueIter.get() == 'last':
            continueIter = lastIter
        else:
            continueIter = int(self.continueIter.get())
        
        if continueIter > lastIter:
            errors += ["The iteration from you want to continue must be %01d "
                       "or less" % lastIter]
        
        return errors
    
    def _summaryNormal(self):
        """ Should be overwritten in subclasses to 
        return summary message for NORMAL EXECUTION. 
        """
        summary = []
        if not hasattr(self, 'outputVolume'):
            summary.append("Output volume not ready yet.")
            it = self._lastIter()
            if it >= 1:
                row = md.getFirstRow('model_general@' +
                                     self._getFileName('half1_model',
                                                       iter=it))
                resol = row.getValue("rlnCurrentResolution")
                summary.append("Current resolution: *%0.2f A*" % resol)
        else:
            row = md.getFirstRow('model_general@' +
                                 self._getFileName('modelFinal'))
            resol = row.getValue("rlnCurrentResolution")
            summary.append("Final resolution: *%0.2f A*" % resol)

        if self.realignMovieFrames:
            summary.append('\nMovie refinement:')
            summary.append('    Running average window: %d frames'
                           % self.movieAvgWindow.get())
            summary.append('    Stddev on the translations: %0.2f px'
                           % self.movieStdTrans)
            if self.movieIncludeRotSearch:
                summary.append('    Stddev on the rotations: %0.2f deg'
                               % self.movieStdRot)

        return summary
    
    def _summaryContinue(self):
        """ Should be overwritten in subclasses to
        return summary messages for CONTINUE EXECUTION.
        """
        return ["Continue from iteration %01d" % self._getContinueIter()]

    # -------------------------- UTILS functions ------------------------------
    def _fillDataFromIter(self, imgSet, iteration):
        outImgsFn = self._getFileName('data', iter=iteration)
        imgSet.setAlignmentProj()
        imgSet.copyItems(self._getInputParticles(),
                         updateItemCallback=self._createItemMatrix,
                         itemDataIterator=md.iterRows(outImgsFn,
                                                      sortByLabel=md.RLN_IMAGE_ID))
    
<<<<<<< HEAD
    def _createItemMatrix(self, item, row):
        createItemMatrix(item, row, align=ALIGN_PROJ)
        item._rln_halfId = Integer(row.getValue(md.RLN_PARTICLE_RANDOM_SUBSET))
=======
    def _createItemMatrix(self, particle, row):
        createItemMatrix(particle, row, align=ALIGN_PROJ)
        setRelionAttributes(particle, row, md.RLN_PARTICLE_RANDOM_SUBSET)
>>>>>>> 8530dbcb

    def _updateParticle(self, particle, row):
        particle._coordinate._micName = em.String(row.getValue('rlnMicrographName'))
<|MERGE_RESOLUTION|>--- conflicted
+++ resolved
@@ -23,14 +23,10 @@
 # *  e-mail address 'scipion@cnb.csic.es'
 # *
 # **************************************************************************
-<<<<<<< HEAD
 from pyworkflow.object import Integer
 """
 This module contains the protocol for 3d refinement with Relion.
 """
-=======
-
->>>>>>> 8530dbcb
 import pyworkflow.em as em
 import pyworkflow.em.metadata as md
 from pyworkflow.em.data import Volume, FSC
@@ -243,15 +239,9 @@
                          itemDataIterator=md.iterRows(outImgsFn,
                                                       sortByLabel=md.RLN_IMAGE_ID))
     
-<<<<<<< HEAD
-    def _createItemMatrix(self, item, row):
-        createItemMatrix(item, row, align=ALIGN_PROJ)
-        item._rln_halfId = Integer(row.getValue(md.RLN_PARTICLE_RANDOM_SUBSET))
-=======
     def _createItemMatrix(self, particle, row):
         createItemMatrix(particle, row, align=ALIGN_PROJ)
         setRelionAttributes(particle, row, md.RLN_PARTICLE_RANDOM_SUBSET)
->>>>>>> 8530dbcb
 
     def _updateParticle(self, particle, row):
         particle._coordinate._micName = em.String(row.getValue('rlnMicrographName'))
