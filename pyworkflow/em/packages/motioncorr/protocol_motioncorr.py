--- conflicted
+++ resolved
@@ -72,7 +72,6 @@
 
         ProtAlignMovies._defineAlignmentParams(self, form)
 
-<<<<<<< HEAD
         form.addParam('doComputePSD', params.BooleanParam, default=False,
                       expertLevel=cons.LEVEL_ADVANCED,
                       label="Compute PSD (before/after)?",
@@ -97,22 +96,11 @@
                                     """)
 
         form.addSection(label="Motioncor2")
-=======
-        group = form.addGroup('GPU IDs', expertLevel=cons.LEVEL_ADVANCED)
-        group.addParam('GPUIDs', params.StringParam, default='0',
-                       label="Choose GPU IDs",
-                       help="GPU may have several cores. Set it to zero"
-                            " if you do not know what we are talking about."
-                            " First core index is 0, second 1 and so on."
-                            " Motioncor2 can use multiple GPUs - in that case"
-                            " set to i.e. *0 1 2*.")
->>>>>>> d1ea5b88
         form.addParam('useMotioncor2', params.BooleanParam, default=False,
                       label='Use motioncor2',
                       help='Use new *motioncor2* program with local '
                            'patch-based motion correction and dose weighting.')
 
-<<<<<<< HEAD
         line = form.addLine('Number of patches', condition='useMotioncor2',
                             help='Number of patches to be used for patch based '
                                  'alignment. Set to *0 0* to do only global motion '
@@ -131,34 +119,6 @@
                       condition='useMotioncor2 and frameDose and _isNewMotioncor2',
                       help='Initial dose received before stack is acquired, in e/A^2.')
 
-=======
-        group.addParam('extraParams', params.StringParam, default='',
-                       label='Additional parameters',
-                       condition='not useMotioncor2',
-                       help="""
--bft       150               BFactor in pix^2.
--pbx       96                Box dimension for searching CC peak.
--fod       2                 Number of frame offset for frame comparison.
--nps       0                 Radius of noise peak.
--sub       0                 1: Save as sub-area corrected sum. 0: Not.
--srs       0                 1: Save uncorrected sum. 0: Not.
--scc       0                 1: Save CC Map. 0: Not.
--slg       1                 1: Save Log. 0: Not.
--atm       1                 1: Align to middle frame. 0: Not.
--dsp       1                 1: Save quick results. 0: Not.
--fsc       0                 1: Calculate and log FSC. 0: Not.
-                            """)
-
-        form.addParam('patch', params.StringParam, default='5 5',
-                      label='Number of patches', condition='useMotioncor2',
-                      help='Number of patches to be used for patch based '
-                           'alignment. Set to *0 0* to do only global motion '
-                           'correction.')
-        form.addParam('frameDose', params.FloatParam, default='0.0',
-                      label='Frame dose (e/A^2)', condition='useMotioncor2',
-                      help='Frame dose in e/A^2. If set to *0.0*, dose '
-                           'weighting will be skipped.')
->>>>>>> d1ea5b88
         form.addParam('group', params.IntParam, default='1',
                       label='Group N frames', condition='useMotioncor2',
                       help='Group every specified number of frames by adding '
@@ -171,7 +131,6 @@
         form.addParam('extraParams2', params.StringParam, default='',
                       expertLevel=cons.LEVEL_ADVANCED, condition='useMotioncor2',
                       label='Additional parameters',
-<<<<<<< HEAD
                       help="""Extra parameters for motioncor2\n
         -Bft       100        BFactor for alignment, in px^2.
         -Iter      5          Maximum iterations for iterative alignment.
@@ -191,23 +150,6 @@
         -Tilt      0 0        Tilt angle range for a dose fractionated tomographic
                               tilt series, e.g. *-60 60*
                               """)
-=======
-                      help="""
-- Bft       100       BFactor for alignment, in px^2.
-- Iter      5         Maximum iterations for iterative alignment.
--MaskCent  0 0        Center of subarea that will be used for alignment,
-              default *0 0* corresponding to the frame center.
--MaskSize  1.0 1.0    The size of subarea that will be used for alignment,
-              default *1.0 1.0* corresponding full size.
--Align     1          Generate aligned sum (1) or simple sum (0).
--FmRef     0          Specify which frame to be the reference to which
-              all other frames are aligned, by default *0* all aligned
-              to the first frame,
-              other value aligns to the central frame.
--Tilt      0 0        Tilt angle range for a dose fractionated tomographic
-              tilt series, e.g. *-60 60*
-                      """)
->>>>>>> d1ea5b88
 
         # Since only runs on GPU, do not allow neither threads nor mpi
         form.addParallelSection(threads=0, mpi=0)
@@ -471,25 +413,6 @@
             first -= 1
             last -= 1
 
-<<<<<<< HEAD
-=======
-    def _getRelPath(self, baseName, refPath):
-        return os.path.relpath(self._getExtraPath(baseName), refPath)
-
-    def _getRange(self, movie, prefix):
-
-        n = self._getNumberOfFrames(movie)
-        iniFrame, _, indxFrame = movie.getFramesRange()
-        first, last = self._getFrameRange(n, prefix)
-
-        if iniFrame != indxFrame:
-            first -= iniFrame
-            last -= iniFrame
-        else:
-            first -= 1
-            last -= 1
-
->>>>>>> d1ea5b88
         return first, last
 
     def _getNumberOfFrames(self, movie):
@@ -502,7 +425,6 @@
             else:
                 return movie.getNumberOfFrames()
         else:
-<<<<<<< HEAD
             return movie.getNumberOfFrames()
 
 
@@ -539,6 +461,3 @@
     plotter.tightLayout()
 
     return plotter
-=======
-            return movie.getNumberOfFrames()
->>>>>>> d1ea5b88
