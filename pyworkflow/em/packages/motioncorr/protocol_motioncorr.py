--- conflicted
+++ resolved
@@ -449,7 +449,6 @@
                 # if only DW mic is saved
                 outMicFn = self._getExtraPath(self._getOutputMicWtName(movie))
 
-<<<<<<< HEAD
             def _extraWork():
                 if self.doComputePSD:
                     # Compute uncorrected avg mic
@@ -479,27 +478,6 @@
                 thread.start()
             else:
                 _extraWork()
-=======
-            if self.doComputePSD:
-                # Compute uncorrected avg mic
-                roi = [self.cropOffsetX.get(), self.cropOffsetY.get(),
-                       self.cropDimX.get(), self.cropDimY.get()]
-                fakeShiftsFn = self.writeZeroShifts(movie)
-                self.averageMovie(movie, fakeShiftsFn, aveMicFn,
-                                  binFactor=self.binFactor.get(),
-                                  roi=roi, dark=inputMovies.getDark(),
-                                  gain=inputMovies.getGain())
-
-                self.computePSDs(movie, aveMicFn, outMicFn,
-                                 outputFnCorrected=self._getPsdJpeg(movie))
-
-            self._saveAlignmentPlots(movie)
-
-            if self._doComputeMicThumbnail():
-                self.computeThumbnail(outMicFn,
-                                      outputFn=self._getOutputMicThumbnail(
-                                          movie))
->>>>>>> 30f42648
         except:
             print("ERROR: Movie %s failed\n" % movie.getName())
 
