--- conflicted
+++ resolved
@@ -398,11 +398,6 @@
         self.listen = True
         try:
             while self.listen:
-<<<<<<< HEAD
-                #print 'on client loop'
-=======
-
->>>>>>> 0d3fe6ea
                 msg = self.client.recv()
                 self.answer(msg)
         except EOFError:
