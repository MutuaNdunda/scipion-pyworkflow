# **************************************************************************
# *
# * Authors:     J.M. De la Rosa Trevin (jmdelarosa@cnb.csic.es)
# *
# * Unidad de  Bioinformatica of Centro Nacional de Biotecnologia , CSIC
# *
# * This program is free software; you can redistribute it and/or modify
# * it under the terms of the GNU General Public License as published by
# * the Free Software Foundation; either version 2 of the License, or
# * (at your option) any later version.
# *
# * This program is distributed in the hope that it will be useful,
# * but WITHOUT ANY WARRANTY; without even the implied warranty of
# * MERCHANTABILITY or FITNESS FOR A PARTICULAR PURPOSE.  See the
# * GNU General Public License for more details.
# *
# * You should have received a copy of the GNU General Public License
# * along with this program; if not, write to the Free Software
# * Foundation, Inc., 59 Temple Place, Suite 330, Boston, MA
# * 02111-1307  USA
# *
# *  All comments concerning this program package may be sent to the
# *  e-mail address 'jmdelarosa@cnb.csic.es'
# *
# **************************************************************************
"""
This module implement viewers for some type of common objects.
"""

import os
from pyworkflow.viewer import View, MessageView, CommandView, Viewer, DESKTOP_TKINTER
from pyworkflow.em.data import *
from pyworkflow.em.protocol import *
from showj import *



#------------------------ Some common Views ------------------

class DataView(View):
    """ Wrapper the arguments to showj (either web or desktop). """
    def __init__(self, path, viewParams={}, **kwargs):
        View.__init__(self)
        self._memory = '1g'
        self._loadPath(path)
        self._env = kwargs.get('env', os.environ.copy())
        self._viewParams = viewParams
        if self._path.endswith('.star'):
            from pyworkflow.em.packages.relion import addRelionLabelsToEnviron
            addRelionLabelsToEnviron(self._env)
            
    def _loadPath(self, path):
        # Check if there is a table name with @ in path
        # in that case split table name and path
        # table names can never starts with a number
        # this is considering an image inside an stack
        if '@' in path and path[0] not in '0123456789':
            self._tableName, self._path = path.split('@')
        else:
            self._tableName, self._path = None, path
            
    def show(self):
        
        runJavaIJapp(self._memory, 'xmipp.viewer.Viewer', self.getShowJParams(), True, env=self._env)
    
    def getShowJParams(self):
        params = '-i ' + self._path
        for key, value in self._viewParams.items():
            params = "%s --%s %s"%(params, key, value)
        
        return params
    
    def getShowJWebParams(self):
    
    #=OLD SHOWJ WEB DOCUMENTATION===============================================
    # Extra parameters can be used to configure table layout and set render function for a column
    # Default layout configuration is set in ColumnLayoutProperties method in layout_configuration.py
    # 
    # Parameters are formed by: [label]___[property]: [value]. E.g.: id___visible:True or micrograph___renderFunc:"get_image_psd"
    # Properties to be configured are:
    #    visible: Defines if this column is displayed
    #    allowSetVisible: Defines if user can change visible property (show/hide this column).
    #    editable: Defines if this column is editable, ie user can change field value.
    #    allowSetEditable: Defines if user can change editable property (allow editing this column).
    #    renderable: Defines if this column is renderizable, ie it renders data column using renderFunc
    #    allowSetRenderable: Defines if user can change renderable property.
    #    renderFunc: Function to be used when this field is rendered. (it has to be inserted in render_column method)
    #    extraRenderFunc: Any extra parameters needed for rendering. Parameters are passed like in a url ie downsample=2&lowPass=3.5
    # 
    # Example:
    # extraParameters["id___visible"]=True
    # extraParameters["micrograph___renderFunc"]="get_image_psd"
    # extraParameters["micrograph___extraRenderFunc"]="downsample=2"
    #===========================================================================
    
        parameters = {
            'visible':'visible',
            'allowSetVisible':'allowSetVisible',
            'editable':'editable',
            'allowSetEditable':'allowSetEditable',
            'render': 'renderable',
            'allowSetRenderable':'allowSetRenderable',
            'renderFunc':'renderFunc',
            'extraRenderFunc':'extraRenderFunc',        
            
            # FOR MODE TABLE OR GALLERY
            'mode': 'mode'
        }
        
        params = {}
        for key, value in self._viewParams.items():
            
            if key in parameters:
                if key == 'mode':
                    if value=='metadata':
                        params[key]='table'
                else:    
                    for val in value.split(' '):
                        params[val] = '%s___%s' % (val, parameters[key])
                                
        return params
        
    def getPath(self):
        return self._path
    
    def getTableName(self):
        return self._tableName
        
        
class ObjectView(DataView):
    
    """ Wrapper to View but for displaying Scipion objects. """
<<<<<<< HEAD
    def __init__(self, projectid, inputid, path, viewParams={}, **kwargs):
=======
    def __init__(self, path, type, projectid, inputid, viewParams={}, **kwargs):
>>>>>>> d4f1f57b
        DataView.__init__(self, path, viewParams, **kwargs)
        self.python = pw.PYTHON
        self.script = pw.join('apps', 'pw_create_image_subset.py')
        self.type = type
        self.projectid = projectid
        self.inputid = inputid
        
    def getShowJParams(self):
<<<<<<< HEAD
        params = DataView.getShowJParams(self) + ' --scipion %s %s \"%s\" %s'%(self.python, self.script,  self.projectid, self.inputid)#mandatory to provide scipion params
=======
        params = DataView.getShowJParams(self) + ' --scipion %s %s \"%s\" %s '%(self.python, self.script,  self.projectid, self.inputid)#mandatory to provide scipion params
>>>>>>> d4f1f57b
        return params
    
    def show(self):
        runJavaIJapp(self._memory, 'xmipp.viewer.scipion.ScipionViewer', self.getShowJParams(), True, env=self._env)
        
        
class CoordinatesObjectView(DataView):
    """ Wrapper to View but for displaying Scipion objects. """
    def __init__(self, path, outputdir, mode, projectid, inputid, viewParams={}, **kwargs):
        DataView.__init__(self, path, **kwargs)
        self.python = pw.PYTHON
        self.script = pw.join('apps', 'pw_create_coords_subset.py')
        self.projectid = projectid
        self.inputid = inputid
        self.outputdir = outputdir
        self.mode = mode
        
        
    def getShowJParams(self):
        params = '--input %s --output %s --mode %s --scipion %s %s \"%s\" %s'%(self._path, self.outputdir, self.mode, self.python, self.script,  self.projectid, self.inputid)#mandatory to provide scipion params
        return params
    
    def show(self):
        runJavaIJapp(self._memory, 'xmipp.viewer.particlepicker.training.SupervisedPickerRunner', self.getShowJParams(), True, env=self._env)
        
        
#------------------------ Some viewers ------------------------

class ChimeraViewer(Viewer):
    """ Wrapper to visualize PDB object with Chimera. """
    _environments = [DESKTOP_TKINTER]
    _targets = [PdbFile]
    
    def __init__(self, **args):
        Viewer.__init__(self, **args)

    def visualize(self, obj, **args):        
        cls = type(obj)
        
        if issubclass(cls, PdbFile):
            fn = obj.getFileName()
            from protlib_gui_ext import chimera
            if obj.getPseudoAtoms():
                # Write an script for this case to use colored spheres
                pdb = basename(fn)
                fn += '_tmp_chimera.cmd'
                f = open(fn, 'w')
                f.write("open %s\n" % pdb)
                f.write("rangecol bfactor,a 0 white 1 red \n")
                f.write("setattr a radius 1 \n")
                f.write("represent sphere \n")
                f.close()
            chimera(fn)
        else:
            raise Exception('ChimeraViewer.visualize: can not visualize class: %s' % obj.getClassName())
 
 
class VmdViewer(Viewer):
    """ Wrapper to visualize PDB objects with VMD viewer. """
    _environments = [DESKTOP_TKINTER]
    _targets = [PdbFile]
    
    def __init__(self, **args):
        Viewer.__init__(self, **args)

    def visualize(self, obj, **args):        
        cls = type(obj)
        
        if issubclass(cls, PdbFile):
            fn = obj.getFileName()
            os.system("vmd %s" % fn)
        else:
            raise Exception('VmdViewer.visualize: can not visualize class: %s' % obj.getClassName())     
        <|MERGE_RESOLUTION|>--- conflicted
+++ resolved
@@ -130,11 +130,7 @@
 class ObjectView(DataView):
     
     """ Wrapper to View but for displaying Scipion objects. """
-<<<<<<< HEAD
     def __init__(self, projectid, inputid, path, viewParams={}, **kwargs):
-=======
-    def __init__(self, path, type, projectid, inputid, viewParams={}, **kwargs):
->>>>>>> d4f1f57b
         DataView.__init__(self, path, viewParams, **kwargs)
         self.python = pw.PYTHON
         self.script = pw.join('apps', 'pw_create_image_subset.py')
@@ -143,11 +139,7 @@
         self.inputid = inputid
         
     def getShowJParams(self):
-<<<<<<< HEAD
-        params = DataView.getShowJParams(self) + ' --scipion %s %s \"%s\" %s'%(self.python, self.script,  self.projectid, self.inputid)#mandatory to provide scipion params
-=======
         params = DataView.getShowJParams(self) + ' --scipion %s %s \"%s\" %s '%(self.python, self.script,  self.projectid, self.inputid)#mandatory to provide scipion params
->>>>>>> d4f1f57b
         return params
     
     def show(self):
