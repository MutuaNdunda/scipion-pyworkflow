# -*- coding: utf-8 -*-
# **************************************************************************
# *
# * Authors:     J.M. De la Rosa Trevin (jmdelarosa@cnb.csic.es)
# *
# * Unidad de  Bioinformatica of Centro Nacional de Biotecnologia , CSIC
# *
# * This program is free software; you can redistribute it and/or modify
# * it under the terms of the GNU General Public License as published by
# * the Free Software Foundation; either version 2 of the License, or
# * (at your option) any later version.
# *
# * This program is distributed in the hope that it will be useful,
# * but WITHOUT ANY WARRANTY; without even the implied warranty of
# * MERCHANTABILITY or FITNESS FOR A PARTICULAR PURPOSE.  See the
# * GNU General Public License for more details.
# *
# * You should have received a copy of the GNU General Public License
# * along with this program; if not, write to the Free Software
# * Foundation, Inc., 59 Temple Place, Suite 330, Boston, MA
# * 02111-1307  USA
# *
# *  All comments concerning this program package may be sent to the
# *  e-mail address 'scipion@cnb.csic.es'
# *
# **************************************************************************
"""
This modules contains basic hierarchy
for EM data objects like: Image, SetOfImage and others
"""

import os
import json

from pyworkflow.object import *
import pyworkflow.utils as pwutils

from constants import *
from convert import ImageHandler
import numpy as np
# import xmipp


class EMObject(OrderedObject):
    """Base object for all EM classes"""
    def __init__(self, **kwargs):
        OrderedObject.__init__(self, **kwargs)

    def __str__(self):
        return self.getClassName()

    def getFiles(self):
        """ Get all filePaths """
        return None


class Acquisition(EMObject):
    """Acquisition information"""
    def __init__(self, **kwargs):
        EMObject.__init__(self, **kwargs)
        self._magnification = Float(kwargs.get('magnification', None))
        # Microscope voltage in kV
        self._voltage = Float(kwargs.get('voltage', None))
        # Spherical aberration in mm
        self._sphericalAberration = Float(kwargs.get('sphericalAberration',
                                                     None))
        self._amplitudeContrast = Float(kwargs.get('amplitudeContrast', None))
        self._doseInitial = Float(kwargs.get('doseInitial', 0))
        self._dosePerFrame = Float(kwargs.get('dosePerFrame', None))

    def copyInfo(self, other):
        self.copyAttributes(other, '_magnification', '_voltage',
                            '_sphericalAberration', '_amplitudeContrast',
                            '_doseInitial', '_dosePerFrame')

    def getMagnification(self):
        return self._magnification.get()

    def setMagnification(self, value):
        self._magnification.set(value)

    def getVoltage(self):
        return self._voltage.get()

    def setVoltage(self, value):
        self._voltage.set(value)

    def getSphericalAberration(self):
        return self._sphericalAberration.get()

    def setSphericalAberration(self, value):
        self._sphericalAberration.set(value)

    def getAmplitudeContrast(self):
        return self._amplitudeContrast.get()

    def setAmplitudeContrast(self, value):
        self._amplitudeContrast.set(value)

    def getDoseInitial(self):
        return self._doseInitial.get()

    def setDoseInitial(self, value):
        self._doseInitial.set(value)

    def getDosePerFrame(self):
        return self._dosePerFrame.get()

    def setDosePerFrame(self, value):
        self._dosePerFrame.set(value)

    def __str__(self):
        return "\n    mag=%s\n    volt= %s\n    Cs=%s\n    Q0=%s\n\n" % \
               (self._magnification.get(),
                self._voltage.get(),
                self._sphericalAberration.get(),
                self._amplitudeContrast.get())


class CTFModel(EMObject):
    """ Represents a generic CTF model. """
    def __init__(self, **kwargs):
        EMObject.__init__(self, **kwargs)
        self._defocusU = Float(kwargs.get('defocusU', None))
        self._defocusV = Float(kwargs.get('defocusV', None))
        self._defocusAngle = Float(kwargs.get('defocusAngle', None))
        self._defocusRatio = Float()
        self._phaseShift = Float()
        self._psdFile = String()
#         self._micFile = String()
        self._micObj = None
        self._resolution = Float()
        self._fitQuality = Float()

    def __str__(self):
        if self._resolution.hasValue():
            ctfStr = "defocus(U,V,a,psh,re,fit) = " \
                     "(%0.2f,%0.2f,%0.2f,%0.2f,%0.2f,%0.2f)" % \
                     (self._defocusU.get(),
                      self._defocusV.get(),
                      self._defocusAngle.get(),
                      self._phaseShift.get(),
                      self._resolution.get(),
                      self._fitQuality.get()
                      )
        else:   # TODO; remove eventually,
                # compatibility with old ctfmodel
            ctfStr = "defocus(U,V,a) = " \
                     "(%0.2f,%0.2f,%0.2f)" % (self._defocusU.get(),
                                              self._defocusV.get(),
                                              self._defocusAngle.get())

        if self._micObj:
            ctfStr + " mic=%s" % self._micObj
        return ctfStr

    def getPhaseShift(self):
        # this is an awful hack to read phase shift from ctffind or gctf
        # It should be eventually removed
        if self._phaseShift.hasValue():
            return self._phaseShift.get()
        elif hasattr(self, '_ctffind4_ctfPhaseShift'):
            return self._ctffind4_ctfPhaseShift.get()
        elif hasattr(self, '_gctf_ctfPhaseShift'):
            return self._gctf_ctfPhaseShift.get()
        else:
            return self._phaseShift.get()

    def setPhaseShift(self, value):
        self._phaseShift.set(value)

    def getResolution(self):
        # this is an awful hack to read freq either from ctffid/gctf or xmipp
        # labels assigned to max resolution used to be different
        # It should be eventually removed
        if self._resolution.hasValue():
            return self._resolution.get()
        elif hasattr(self, '_ctffind4_ctfResolution'):
            return self._ctffind4_ctfResolution.get()
        elif hasattr(self, '_gctf_ctfResolution'):
            return self._gctf_ctfResolution.get()
        elif hasattr(self, '_xmipp_ctfCritMaxFreq'):
            return self._xmipp_ctfCritMaxFreq.get()
        else:
            return self._resolution.get()

    def hasResolution(self):
        return self._resolution.hasValue()

    def setResolution(self, value):
        self._resolution.set(value)

    def getFitQuality(self):
        # this is an awful hack to read freq either from ctffind/gctf or xmipp
        # labels assigned to max resolution used to be different
        # It should be eventually removed
        if self._fitQuality.hasValue():
            return self._fitQuality.get()
        elif hasattr(self, '_ctffind4_crossCorrelation'):
            return self._ctffind4_crossCorrelation.get()
        elif hasattr(self, '_gctf_crossCorrelation'):
            return self._gctf_crossCorrelation.get()
        elif hasattr(self, '_xmipp_ctfCritFitting'):
            return self._xmipp_ctfCritFitting.get()
        else:
            return self._fitQuality.get()

    def setFitQuality(self, value):
        self._fitQuality.set(value)

    def getDefocusU(self):
        return self._defocusU.get()

    def setDefocusU(self, value):
        self._defocusU.set(value)

    def getDefocusV(self):
        return self._defocusV.get()

    def setDefocusV(self, value):
        self._defocusV.set(value)

    def getDefocusAngle(self):
        return self._defocusAngle.get()

    def setDefocusAngle(self, value):
        self._defocusAngle.set(value)

    def getDefocusRatio(self):
        return self._defocusRatio.get()

    def copyInfo(self, other):
        self.copyAttributes(other, '_defocusU', '_defocusV', '_defocusAngle',
                                   '_defocusRatio', '_psdFile', '_micFile',
                                   '_resolution', '_fitQuality', '_phaseShift')

    def getPsdFile(self):
        return self._psdFile.get()

    def setPsdFile(self, value):
        self._psdFile.set(value)

    def getMicrograph(self):
        self._micObj.copyObjId(self)
        return self._micObj

    def setMicrograph(self, mic):
        self._micObj = mic
        self.copyObjId(mic)

    def getDefocus(self):
        """ Returns defocusU, defocusV and defocusAngle. """
        return (self._defocusU.get(),
                self._defocusV.get(),
                self._defocusAngle.get())

    def setStandardDefocus(self, defocusU, defocusV, defocusAngle):
        """ Set defocus values following emx conventions.
        See _standardize function."""
        self._defocusU.set(defocusU)
        self._defocusV.set(defocusV)
        self._defocusAngle.set(defocusAngle)
        self.standardize()

    def standardize(self):
        """ Modify defocusU, defocusV and defocusAngle to conform
        the EMX standard: defocusU > defocusV, 0 <= defocusAngle < 180
        and the defocusAnges is between x-axis and defocusU. Also
        determine the defocusRatio(defocusU/defocusV).
        For more details see:
        http://i2pc.cnb.csic.es/emx/LoadDictionaryFormat.htm?type=Convention#ctf
        """
        if self._defocusV > self._defocusU:
            self._defocusV.swap(self._defocusU)  # exchange defocuU by defocuV
            self._defocusAngle.sum(90.)
        if self._defocusAngle >= 180.:
            self._defocusAngle.sum(-180.)
        elif self._defocusAngle < 0.:
            self._defocusAngle.sum(180.)
        # At this point defocusU is always greater than defocusV
        # following the EMX standard
        self._defocusRatio.set(self.getDefocusU()/self.getDefocusV())

    def equalAttributes(self, other, ignore=[], verbose=False):
        """ Override default behaviour to compare two
        CTF objects, now ignoring the psdFile.
        """
        return (self._defocusU == other._defocusU and
                self._defocusV == other._defocusV and
                self._defocusAngle == other._defocusAngle
                )


class DefocusGroup(EMObject):
    """ Groups CTFs by defocus"""
    def __init__(self, **kwargs):
        EMObject.__init__(self, **kwargs)
        self._defocusMin = Float()
        self._defocusMax = Float()
        self._defocusSum = Float(0)
        self._size = Integer(0)

    def getDefocusMin(self):
        return self._defocusMin.get()

    def getDefocusMax(self):
        return self._defocusMax.get()

    def getDefocusAvg(self):
        return self._defocusSum.get() / self.getSize()

    def getSize(self):
        return self._size.get()

    def addCTF(self, ctf):
        """ Add a new CTF to the group.
        Update values like min, max, avg and size.
        """
        self._size.increment()
        defocusU = ctf.getDefocusU()
        self._defocusMin.set(min(defocusU, self._defocusMin.get()))
        self._defocusMax.set(max(defocusU, self._defocusMax.get()))
        self._defocusSum.set(self._defocusSum.get() + defocusU)

    def containsCTF(self, ctf):
        """ Return True if a CTF is inside the group defocus range. """
        defocusU = ctf.getDefocusU()
        return (defocusU >= self.getDefocusMin() and
                defocusU <= self.getDefocusMax())


class SetOfDefocusGroups():
    """ Store a set of several defocus groups."""
    def __init__(self, inputSet,
                 groupRange=1000,
                 groupMinSize=1,
                 **kwargs):
        """ Create necessary defocus groups.
        Params:
            inputSet: input particles or micrographs with CTF information.
            groupRange: maximum defocus range allowed in one group.
            groupMinSize: impose a minimun number of particles per group.
        """
        self._groups = OrderedDict()
        self.__createGroups(inputSet, groupRange, groupMinSize)

    def __createGroups(self, inputSet, groupRange, groupMinSize):
        iterSet = iter(inputSet.iterItems(orderBy=['_ctfModel._defocusU',
                                                   'id'],
                                          direction='ASC'))
        first = iterSet.next()
        self.__addNewGroup(first.getCTF())

        for item in iterSet:
            ctf = item.getCTF()
            # Keep adding ctf to the current group
            # if the groupMinSize is not reached or
            # if the particle is inside the groupRange
            if (self._lastGroup.getSize() <
                    groupMinSize or
                    ctf.getDefocusU() - self._lastDefocus < groupRange):
                self._lastGroup.addCTF(ctf)
            else:
                self.__addNewGroup(ctf)

    def __addNewGroup(self, ctf):
        group = DefocusGroup()
        group.addCTf(ctf)
        count = len(self._groups) + 1
        defocusU = ctf.getDefocusU()
        groupName = 'ctfgroup_%06d_%05d' % (defocusU, count)
        self._groups[groupName] = group

        self._lastDefocus = defocusU
        self._lastGroup = group

    def getGroupByName(self, groupName):
        """ Return the Group for a given Name.
        If not exists, return None.
        """
        return self._groups.get(groupName, None)

    def getGroupByCTF(self, ctf):
        """ Get the CTF group for this ctf. """
        for group in self._groups.values():
            if group.containsCTF(ctf):
                return group
        return None

    def getDefocusMax(self):
        return self._defocusMax.get()

    def getDefocusAvg(self):
        return self._defocusAvg.get() / self.getSize()

    def getSize(self):
        return len(self._groups)


class ImageDim(CsvList):
    """ Just a wrapper to a CsvList to store image dimensions
    as X, Y and Z.
    """
    def __init__(self, x=None, y=None, z=None):
        CsvList.__init__(self, pType=int)
        if x is not None and y is not None:
            self.append(x)
            self.append(y)
            if z is not None:
                self.append(z)

    def getX(self):
        return self[0]

    def getY(self):
        return self[1]

    def getZ(self):
        return self[2]

    def __str__(self):
        if self.isEmpty():
            s = 'No-Dim'
        else:
            s = '%d x %d' % (self.getX(), self.getY())
            if self.getZ() > 1:
                s += ' x %d' % self.getZ()
        return s


class Image(EMObject):
    """Represents an EM Image object"""
    def __init__(self, location=None, **kwargs):
        """
         Params:
        :param location: Could be a valid location: (index, filename)
        or  filename
        """
        EMObject.__init__(self, **kwargs)
        # Image location is composed by an index and a filename
        self._index = Integer(0)
        self._filename = String()
        self._samplingRate = Float()
        self._ctfModel = None
        self._acquisition = None
        # _transform property will store the transformation matrix
        # this matrix can be used for 2D/3D alignment or
        # to represent projection directions
        self._transform = None
        # default origin by default is box center =
        # (Xdim/2, Ydim/2,Zdim/2)*sampling
        # origin stores a matrix that using as input the point (0,0,0)
        # provides  the position of the actual origin in the system of
        # coordinates of the default origin.
        # _origin is an object of the class Transform shifts
        # units are A.
        # Origin coordinates follow the MRC convention
        self._origin = None
        if location:
            self.setLocation(location)

    def getSamplingRate(self):
        """ Return image sampling rate. (A/pix) """
        return self._samplingRate.get()

    def setSamplingRate(self, sampling):
        self._samplingRate.set(sampling)

    def getFormat(self):
        pass

    def getDataType(self):
        pass

    def getDimensions(self):
        """getDimensions is redundant here but not in setOfVolumes
         create it makes easier to create protocols for both images
         and sets of images
        """
        self.getDim()

    def getDim(self):
        """Return image dimensions as tuple: (Xdim, Ydim, Zdim)"""
        x, y, z, n = ImageHandler().getDimensions(self)
        return None if x is None else (x, y, z)

    def getXDim(self):
        return self.getDim()[0] if self.getDim() is not None else 0

    def getYDim(self):
        return self.getDim()[1] if self.getDim() is not None else 0

    def getIndex(self):
        return self._index.get()

    def setIndex(self, index):
        self._index.set(index)

    def getFileName(self):
        """ Use the _objValue attribute to store filename. """
        return self._filename.get()

    def setFileName(self, filename):
        """ Use the _objValue attribute to store filename. """
        self._filename.set(filename)

    def getLocation(self):
        """ This function return the image index and filename.
        It will only differs from getFileName, when the image
        is contained in a stack and the index make sense.
        """
        return (self.getIndex(), self.getFileName())

    def setLocation(self, *args):
        """ Set the image location, see getLocation.
        Params:
            First argument can be:
             1. a tuple with (index, filename)
             2. a index, this implies a second argument with filename
             3. a filename, this implies index=NO_INDEX
        """
        first = args[0]
        t = type(first)
        if t == tuple:
            index, filename = first
        elif t == int or t == long:
            index, filename = first, args[1]
        elif t == str or t == unicode:
            index, filename = NO_INDEX, first
        else:
            raise Exception('setLocation: unsupported type %s as input.' % t)

        self.setIndex(index)
        self.setFileName(filename)

    def getBaseName(self):
        return os.path.basename(self.getFileName())

    def copyInfo(self, other):
        """ Copy basic information """
        self.copyAttributes(other, '_samplingRate')

    def copyLocation(self, other):
        """ Copy location index and filename from other image. """
        self.setIndex(other.getIndex())
        self.setFileName(other.getFileName())

    def hasCTF(self):
        return self._ctfModel is not None

    def getCTF(self):
        """ Return the CTF model """
        return self._ctfModel

    def setCTF(self, newCTF):
        self._ctfModel = newCTF

    def hasAcquisition(self):
        return (self._acquisition is not None and
                self._acquisition.getVoltage() is not None and
                self._acquisition.getMagnification() is not None
                )

    def getAcquisition(self):
        return self._acquisition

    def setAcquisition(self, acquisition):
        self._acquisition = acquisition

    def hasTransform(self):
        return self._transform is not None

    def getTransform(self):
        return self._transform

    def setTransform(self, newTransform):
        self._transform = newTransform

    def hasOrigin(self):
        return self._origin is not None

    def getOrigin(self, returnInitIfNone=False):
        """shifts in A"""
        if self.hasOrigin():
            return self._origin
        else:
            if returnInitIfNone:
                sampling = self.getSamplingRate()
                t = Transform()
                x, y, z = self.getDim()
                if z > 1:
                    z = z/2.
                t.setShifts(x/2. * sampling, y/2. * sampling, z * sampling)
                return t  # The identity matrix
            else:
                return None

    def getVolOriginAsTuple(self):
        origin = self.getOrigin(returnInitIfNone=True).getShifts()
        x = origin[0]
        y = origin[1]
        z = origin[2]
        return x, y, z
        # x, y, z are floats in Angstroms

    def setOrigin(self, newOrigin):
        """shifts in A"""
        self._origin = newOrigin

    def __str__(self):
        """ String representation of an Image. """
        dim = self.getDim()
        if dim:
            dimStr = str(ImageDim(*dim))
        else:
            dimStr = 'No-Dim'
        return "%s (%s, %0.2f Å/px)" %\
               (self.getClassName(), dimStr, self.getSamplingRate() or 99999.)

    def getFiles(self):
        filePaths = set()
        filePaths.add(self.getFileName())
        return filePaths


class Micrograph(Image):
    """ Represents an EM Micrograph object """
    def __init__(self, location=None, **kwargs):
        Image.__init__(self, location, **kwargs)
        self._micName = String()

    def setMicName(self, micName):
        self._micName.set(micName)

    def getMicName(self):
        if self._micName.get():
            return self._micName.get()
        else:
            self.getFileName()

    def copyInfo(self, other):
        """ Copy basic information """
        Image.copyInfo(self, other)
        self.setMicName(other.getMicName())


class Particle(Image):
    """ Represents an EM Particle object """
    def __init__(self, location=None, **kwargs):
        Image.__init__(self, location, **kwargs)
        # This may be redundant, but make the Particle
        # object more indenpent for tracking coordinates
        self._coordinate = None
        self._micId = Integer()
        self._classId = Integer()

    def hasCoordinate(self):
        return self._coordinate is not None

    def setCoordinate(self, coordinate):
        self._coordinate = coordinate

    def getCoordinate(self):
        return self._coordinate

    def scaleCoordinate(self, factor):
        self.getCoordinate().scale(factor)

    def getMicId(self):
        """ Return the micrograph id if the coordinate is not None.
        or have set the _micId property.
        """
        if self._micId.hasValue():
            return self._micId.get()
        if self.hasCoordinate():
            return self.getCoordinate().getMicId()

        return None

    def setMicId(self, micId):
        self._micId.set(micId)

    def hasMicId(self):
        return self.getMicId() is not None

    def getClassId(self):
        return self._classId.get()

    def setClassId(self, classId):
        self._classId.set(classId)

    def hasClassId(self):
        return self._classId.hasValue()


class Mask(Particle):
    """ Represent a mask. """
    pass


class Volume(Image):
    """ Represents an EM Volume object """
    def __init__(self, location=None, **kwargs):
        Image.__init__(self, location, **kwargs)
        self._classId = Integer()
        self._halfMapFilenames = CsvList(pType=str)

    def getDim(self):
        """Return image dimensions as tuple: (Xdim, Ydim, Zdim)"""
        fn = self.getFileName()
        if fn is not None and os.path.exists(fn.replace(':mrc', '')):
            x, y, z, n = ImageHandler().getDimensions(self)

            # Some volumes in mrc format can have the z dimension
            # as n dimension, so we need to consider this case.
            if z > 1:
                return x, y, z
            else:
                return x, y, n
        return None

    def getClassId(self):
        return self._classId.get()

    def setClassId(self, classId):
        self._classId.set(classId)

    def hasClassId(self):
        return self._classId.hasValue()

    def hasHalfMaps(self):
        return self._halfMapFilenames.hasValue()

    def getHalfMaps(self):
        return self._halfMapFilenames.get()

    def setHalfMaps(self, listFileNames):
        return self._halfMapFilenames.set(listFileNames)


class VolumeMask(Volume):
    """ A 3D mask to be used with volumes. """
    pass


class EMFile(EMObject):
    """ Class to link usually to text files. """
    def __init__(self, filename=None, **kwargs):
        EMObject.__init__(self, **kwargs)
        self._filename = String(filename)

    def getFileName(self):
        """ Use the _objValue attribute to store filename. """
        return self._filename.get()

    def setFileName(self, filename):
        """ Use the _objValue attribute to store filename. """
        self._filename.set(filename)


class PdbFile(EMFile):
    """Represents an PDB file. """

    def __init__(self, filename=None, pseudoatoms=False, **kwargs):
        EMFile.__init__(self, filename, **kwargs)
        self._pseudoatoms = Boolean(pseudoatoms)
        self._volume = None
        # origin stores a matrix that using as input the point (0,0,0)
        # provides  the position of the actual origin in the system of
        # coordinates of the default origin.
        # _origin is an object of the class Transformor shifts
        # units are Angstroms (in Image units are A)
        self._origin = None

    def getPseudoAtoms(self):
        return self._pseudoatoms.get()

    def setPseudoAtoms(self, value):
        self._pseudoatoms.set(value)

    def getVolume(self):
        return self._volume

    def hasVolume(self):
        return self._volume is not None

    def setVolume(self, volume):
        if type(volume) is Volume:
            self._volume = volume
        else:
            raise Exception('TypeError', 'ERROR: SetVolume, This is not a '
                                         'volume')

    def __str__(self):
        return "%s (pseudoatoms=%s, volume=%s)" % \
               (self.getClassName(), self.getPseudoAtoms(),
                self.hasVolume())

    def hasOrigin(self):
        return self._origin is not None

    def getOrigin(self, returnInitIfNone=False):
        if self.hasOrigin():
            return self._origin
        else:
            if returnInitIfNone:
                t = Transform()
                t.setShifts(0., 0., 0.)
                return t  # The identity matrix
            else:
                return None

    def setOrigin(self, newOrigin):
        self._origin = newOrigin


class EMSet(Set, EMObject):

    def _loadClassesDict(self):
        import pyworkflow.em as em
        classDict = em.getObjects()
        classDict.update(globals())

        return classDict

    def copyInfo(self, other):
        """ Define a dummy copyInfo function to be used
        for some generic operations on sets.
        """
        pass

    def clone(self):
        """ Override the clone defined in Object
        to avoid copying _mapperPath property
        """
        pass

    def copyItems(self, otherSet,
                  updateItemCallback=None,
                  itemDataIterator=None,
                  copyDisabled=False):
        """ Copy items from another set.
        If the updateItemCallback is passed, it will be
        called with each item (and optionally with a data row).
        This is a place where items can be updated while copying.
        This is useful to set new attributes or update values
        for each item.
        """
        for item in otherSet:
            # copy items if enabled or copyDisabled=True
            if copyDisabled or item.isEnabled():
                newItem = item.clone()
                if updateItemCallback:
                    row = None if itemDataIterator is None \
                        else next(itemDataIterator)
                    updateItemCallback(newItem, row)
                # If updateCallBack function returns attribute
                # _appendItem to False do not append the item
                if getattr(newItem, "_appendItem", True):
                    self.append(newItem)
            else:
                if itemDataIterator is not None:
                    next(itemDataIterator)  # just skip disabled data row

    def getFiles(self):
        return Set.getFiles(self)


class SetOfImages(EMSet):
    """ Represents a set of Images """
    ITEM_TYPE = Image

    def __init__(self, **kwargs):
        EMSet.__init__(self, **kwargs)
        self._samplingRate = Float()
        self._hasCtf = Boolean(kwargs.get('ctf', False))
        self._alignment = String(ALIGN_NONE)
        self._isPhaseFlipped = Boolean(False)
        self._isAmplitudeCorrected = Boolean(False)
        self._acquisition = Acquisition()
        self._firstDim = ImageDim()  # Dimensions of the first image

    def getAcquisition(self):
        return self._acquisition

    def setAcquisition(self, acquisition):
        self._acquisition = acquisition

    def hasAcquisition(self):
        return self._acquisition.getMagnification() is not None

    def hasCTF(self):
        """Return True if the SetOfImages has associated a CTF model"""
        return self._hasCtf.get()

    def setHasCTF(self, value):
        self._hasCtf.set(value)

    def hasAlignment(self):
        return self._alignment != ALIGN_NONE

    def hasAlignment2D(self):
        return self._alignment == ALIGN_2D

    def hasAlignment3D(self):
        return self._alignment == ALIGN_3D

    def hasAlignmentProj(self):
        return self._alignment == ALIGN_PROJ

    def getAlignment(self):
        return self._alignment.get()

    def setAlignment(self, value):
        if value not in ALIGNMENTS:
            raise Exception('Invalid alignment value: "%s"' % value)
        self._alignment.set(value)

    def setAlignment2D(self):
        self.setAlignment(ALIGN_2D)

    def setAlignment3D(self):
        self.setAlignment(ALIGN_3D)

    def setAlignmentProj(self):
        self.setAlignment(ALIGN_PROJ)

    def isPhaseFlipped(self):
        return self._isPhaseFlipped.get()

    def setIsPhaseFlipped(self, value):
        self._isPhaseFlipped.set(value)

    def isAmplitudeCorrected(self):
        return self._isAmplitudeCorrected.get()

    def setIsAmplitudeCorrected(self, value):
        self._isAmplitudeCorrected.set(value)

    def append(self, image):
        """ Add a image to the set. """
        # If the sampling rate was set before, the same value
        # will be set for each image added to the set
        if self.getSamplingRate() or not image.getSamplingRate():
            image.setSamplingRate(self.getSamplingRate())
        # Copy the acquistion from the set to images
        # only override image acquisition if setofImages acquisition
        # is not none
        if self.hasAcquisition():
            # TODO: image acquisition should not be overwritten
            if not image.hasAcquisition():
                image.setAcquisition(self.getAcquisition())
        # Store the dimensions of the first image, just to
        # avoid reading image files for further queries to dimensions
        # only check this for first time append is called
        if self.isEmpty():
            self._setFirstDim(image)

        EMSet.append(self, image)

    def _setFirstDim(self, image):
        """ Store dimensions when the first image is found.
        This function should be called only once, to avoid reading
        dimension from image file. """
        if self._firstDim.isEmpty():
            self._firstDim.set(image.getDim())

    def copyInfo(self, other):
        """ Copy basic information (sampling rate and ctf)
        from other set of images to current one"""
        self.copyAttributes(other, '_samplingRate', '_isPhaseFlipped',
                            '_isAmplitudeCorrected', '_alignment')
        self._acquisition.copyInfo(other._acquisition)

    def getFiles(self):
        filePaths = set()
        uniqueFiles = self.aggregate(['count'], '_filename', ['_filename'])

        for row in uniqueFiles:
            filePaths.add(row['_filename'])
        return filePaths

    def setDownsample(self, downFactor):
        """ Update the values of samplingRate and scannedPixelSize
        after applying a downsampling factor of downFactor.
        """
        self.setSamplingRate(self.getSamplingRate() * downFactor)

    def setSamplingRate(self, samplingRate):
        """ Set the sampling rate and adjust the scannedPixelSize. """
        self._samplingRate.set(samplingRate)

    def getSamplingRate(self):
        return self._samplingRate.get()

    def writeStack(self, fnStack, orderBy='id', direction='ASC',
                   applyTransform=False):
        # TODO create empty file to improve efficiency
        ih = ImageHandler()
        applyTransform = applyTransform and self.hasAlignment2D()

        for i, img in enumerate(self.iterItems(orderBy=orderBy,
                                               direction=direction)):
            transform = img.getTransform() if applyTransform else None
            ih.convert(img, (i+1, fnStack), transform=transform)

    # TODO: Check whether this function can be used.
    # for example: protocol_apply_mask
    def readStack(self, fnStack, postprocessImage=None):
        """ Populate the set with the images in the stack """
        _, _, _, ndim = ImageHandler().getDimensions(fnStack)
        img = self.ITEM_TYPE()
        for i in range(1, ndim+1):
            img.setObjId(None)
            img.setLocation(i, fnStack)
            if postprocessImage is not None:
                postprocessImage(img)
            self.append(img)

    def getDim(self):
        """ Return the dimensions of the first image in the set. """
        if self._firstDim.isEmpty():
            return None
        x, y, z = self._firstDim
        return x, y, z

    def setDim(self, newDim):
        self._firstDim.set(newDim)

    def getXDim(self):
        return self.getDim()[0] if self.getDim() is not None else 0

    def isOddX(self):
        """ Return True if the first item x dimension is odd. """
        return self.getXDim() % 2 == 1

    def getDimensions(self):
        """Return first image dimensions as a tuple: (xdim, ydim, zdim)"""
        return self.getFirstItem().getDim()

    def __str__(self):
        """ String representation of a set of images. """
        sampling = self.getSamplingRate()

        if not sampling:
            print("FATAL ERROR: Object %s has no sampling rate!!!"
                  % self.getName())
            sampling = -999.0

        s = "%s (%d items, %s, %0.2f Å/px)" % \
            (self.getClassName(), self.getSize(), self._dimStr(), sampling)
        return s

    def _dimStr(self):
        """ Return the string representing the dimensions. """
        return str(self._firstDim)

<<<<<<< HEAD
    def iterItems(self, orderBy='id', direction='ASC', where='1'):
        """ Redefine iteration to set the acquisition to images. """
        for img in Set.iterItems(self, orderBy=orderBy, direction=direction, where=where):
=======
    def iterItems(self, orderBy='id', direction='ASC', limit=None):
        """ Redefine iteration to set the acquisition to images. """
        for img in Set.iterItems(self, orderBy=orderBy,
                                 direction=direction,
                                 limit=limit):
>>>>>>> 93ce5c14
            # Sometimes the images items in the set could
            # have the acquisition info per data row and we
            # don't want to override with the set acquisition for this case
            if not img.hasAcquisition():
                img.setAcquisition(self.getAcquisition())
            yield img

    def appendFromImages(self, imagesSet):
        """ Iterate over the images and append
        every image that is enabled.
        """
        for img in imagesSet:
            if img.isEnabled():
                self.append(img)

    def appendFromClasses(self, classesSet):
        """ Iterate over the classes and the element inside each
        class and append to the set all that are enabled.
        """
        for cls in classesSet:
            if cls.isEnabled() and cls.getSize() > 0:
                for img in cls:
                    if img.isEnabled():
                        self.append(img)


class SetOfMicrographsBase(SetOfImages):
    """ Create a base class for both Micrographs and Movies,
    but avoid to select Movies when Micrographs are required.
    """

    def __init__(self, **kwargs):
        SetOfImages.__init__(self, **kwargs)
        self._scannedPixelSize = Float()

    def copyInfo(self, other):
        """ Copy basic information (voltage, spherical aberration and
        sampling rate) from other set of micrographs to current one.
        """
        SetOfImages.copyInfo(self, other)
        self._scannedPixelSize.set(other.getScannedPixelSize())

    def setSamplingRate(self, samplingRate):
        """ Set the sampling rate and adjust the scannedPixelSize. """
        self._samplingRate.set(samplingRate)
        mag = self._acquisition.getMagnification()
        if mag is None:
            self._scannedPixelSize.set(None)
        else:
            self._scannedPixelSize.set(1e-4 * samplingRate * mag)

    def getScannedPixelSize(self):
        return self._scannedPixelSize.get()

    def setScannedPixelSize(self, scannedPixelSize):
        """ Set scannedPixelSize and update samplingRate. """
        mag = self._acquisition.getMagnification()
        if mag is None:
            raise Exception("SetOfMicrographs: cannot set scanned pixel size "
                            "if Magnification is not set.")
        self._scannedPixelSize.set(scannedPixelSize)
        self._samplingRate.set((1e+4 * scannedPixelSize) / mag)


class SetOfMicrographs(SetOfMicrographsBase):
    """Represents a set of Micrographs"""
    ITEM_TYPE = Micrograph


class SetOfParticles(SetOfImages):
    """ Represents a set of Particles.
    The purpose of this class is to separate the
    concepts of Micrographs and Particles, even if
    both are considered Images
    """
    ITEM_TYPE = Particle
    REP_TYPE = Particle

    def __init__(self, **kwargs):
        SetOfImages.__init__(self, **kwargs)
        self._coordsPointer = Pointer()

    def hasCoordinates(self):
        return self._coordsPointer.hasValue()

    def getCoordinates(self):
        """ Returns the SetOfCoordinates associated with
        this SetOfParticles"""
        return self._coordsPointer.get()

    def setCoordinates(self, coordinates):
        """ Set the SetOfCoordinates associates with
        this set of particles.
         """
        self._coordsPointer.set(coordinates)

    def copyInfo(self, other):
        """ Copy basic information (voltage, spherical aberration and
        sampling rate) from other set of micrographs to current one.
        """
        SetOfImages.copyInfo(self, other)
        self.setHasCTF(other.hasCTF())


class SetOfAverages(SetOfParticles):
    """Represents a set of Averages.
    It is a SetOfParticles but it is useful to differentiate outputs."""
    def __init__(self, **kwargs):
        SetOfParticles.__init__(self, **kwargs)


class SetOfVolumes(SetOfImages):
    """Represents a set of Volumes"""
    ITEM_TYPE = Volume
    REP_TYPE = Volume

    def __init__(self, **kwargs):
        SetOfImages.__init__(self, **kwargs)


class SetOfCTF(EMSet):
    """ Contains a set of CTF models estimated for a set of images."""
    ITEM_TYPE = CTFModel

    def __init__(self, **kwargs):
        EMSet.__init__(self, **kwargs)
        self._micrographsPointer = Pointer()

    def getMicrographs(self):
        """ Return the SetOFImages used to create the SetOfClasses. """
        return self._micrographsPointer.get()

    def setMicrographs(self, micrographs):
        """ Set the micrographs from which this CTFs were estimated.
        Params:
            micrographs: Either a SetOfMicrographs object or a pointer to it.
        """
        if micrographs.isPointer():
            self._micrographsPointer.copy(micrographs)
        else:
            self._micrographsPointer.set(micrographs)


class SetOfDefocusGroup(EMSet):
    """ Contains a set of DefocusGroup.
        if min/max/avg exists the corresponding flag must be
        set to true.
    """
    ITEM_TYPE = DefocusGroup

    def __init__(self, **kwargs):
        EMSet.__init__(self, **kwargs)
        self._minSet = False
        self._maxSet = False
        self._avgSet = False

    def getMinSet(self):
        return self._minSet.get()

    def setMinSet(self, value):
        self._minSet.set(value)

    def getMaxSet(self):
        return self._maxSet.get()

    def setMaxSet(self, value):
        self._maxSet.set(value)

    def getAvgSet(self):
        return self._avgSet.get()

    def setAvgSet(self, value):
        self._avgSet.set(value)


class SetOfPDBs(EMSet):
    """ Set containing PDB items. """
    ITEM_TYPE = PdbFile


class Coordinate(EMObject):
    """This class holds the (x,y) position and other information
    associated with a coordinate"""
    def __init__(self, **kwargs):
        EMObject.__init__(self, **kwargs)
        self._micrographPointer = Pointer(objDoStore=False)
        self._x = Integer(kwargs.get('x', None))
        self._y = Integer(kwargs.get('y', None))
        self._micId = Integer()
        self._micName = String()

    def getX(self):
        return self._x.get()

    def setX(self, x):
        self._x.set(x)

    def shiftX(self, shiftX):
        self._x.sum(shiftX)

    def getY(self):
        return self._y.get()

    def setY(self, y):
        self._y.set(y)

    def shiftY(self, shiftY):
        self._y.sum(shiftY)

    def scale(self, factor):
        """ Scale both x and y coordinates by a given factor.
        """
        self._x.multiply(factor)
        self._y.multiply(factor)

    def getPosition(self):
        """ Return the position of the coordinate as a (x, y) tuple.
        mode: select if the position is the center of the box
        or in the top left corner.
        """
        return (self.getX(), self.getY())

    def setPosition(self, x, y):
        self.setX(x)
        self.setY(y)

    def getMicrograph(self):
        """ Return the micrograph object to which
        this coordinate is associated.
        """
        return self._micrographPointer.get()

    def setMicrograph(self, micrograph):
        """ Set the micrograph to which this coordinate belongs. """
        self._micrographPointer.set(micrograph)
        self._micId.set(micrograph.getObjId())
        self._micName.set(micrograph.getMicName())

    def copyInfo(self, coord):
        """ Copy information from other coordinate. """
        self.setPosition(*coord.getPosition())
        self.setObjId(coord.getObjId())
        self.setBoxSize(coord.getBoxSize())

    def getMicId(self):
        return self._micId.get()

    def setMicId(self, micId):
        self._micId.set(micId)

    def invertY(self):
        if not self.getMicrograph() is None:
            dims = self.getMicrograph().getDim()
            height = dims[1]
            self.setY(height - self.getY())
        # else: error TODO

    def setMicName(self, micName):
        self._micName.set(micName)

    def getMicName(self):
        return self._micName.get()


class SetOfCoordinates(EMSet):
    """ Encapsulate the logic of a set of particles coordinates.
    Each coordinate has a (x,y) position and is related to a Micrograph
    The SetOfCoordinates can also have information about TiltPairs.
    """
    ITEM_TYPE = Coordinate

    def __init__(self, **kwargs):
        EMSet.__init__(self, **kwargs)
        self._micrographsPointer = Pointer()
        self._boxSize = Integer()

    def getBoxSize(self):
        """ Return the box size of the particles.
        """
        return self._boxSize.get()

    def setBoxSize(self, boxSize):
        """ Set the box size of the particles. """
        self._boxSize.set(boxSize)

    def iterMicrographs(self):
        """ Iterate over the micrographs set associated with this
        set of coordinates.
        """
        return self.getMicrographs()

    def iterMicrographCoordinates(self, micrograph):
        """ Iterates over the set of coordinates belonging to that micrograph.
        """
        pass

    def iterCoordinates(self, micrograph=None):
        """ Iterate over the coordinates associated with a micrograph.
        If micrograph=None, the iteration is performed over the whole
        set of coordinates.
        """
        if micrograph is None:
            micId = None
        elif isinstance(micrograph, int):
            micId = micrograph
        elif isinstance(micrograph, Micrograph):
            micId = micrograph.getObjId()
        else:
            raise Exception('Invalid input micrograph of type %s'
                            % type(micrograph))

        # Iterate over all coordinates if micId is None,
        # otherwise use micId to filter the where selection
        coordWhere = '1' if micId is None else '_micId=%d' % micId

        for coord in self.iterItems(where=coordWhere):
            yield coord

    def getMicrographs(self):
        """ Returns the SetOfMicrographs associated with
        this SetOfCoordinates"""
        return self._micrographsPointer.get()

    def setMicrographs(self, micrographs):
        """ Set the micrographs associated with this set of coordinates.
        Params:
            micrographs: Either a SetOfMicrographs object or a pointer to it.
        """
        if micrographs.isPointer():
            self._micrographsPointer.copy(micrographs)
        else:
            self._micrographsPointer.set(micrographs)
        
    def getFiles(self):
        filePaths = set()
        filePaths.add(self.getFileName())
        return filePaths

    def __str__(self):
        """ String representation of a set of coordinates. """
        if self._boxSize.hasValue():
            boxSize = self._boxSize.get()
            boxStr = ' %d x %d' % (boxSize, boxSize)
        else:
            boxStr = 'No-Box'
        s = "%s (%d items, %s)" % (self.getClassName(), self.getSize(), boxStr)

        return s


class Matrix(Scalar):
    def __init__(self, **kwargs):
        Scalar.__init__(self, **kwargs)
        self._matrix = np.eye(4)

    def _convertValue(self, value):
        """Value should be a str with comman separated values
        or a list.
        """
        self._matrix = np.array(json.loads(value))

    def getObjValue(self):
        self._objValue = json.dumps(self._matrix.tolist())
        return self._objValue

    def setValue(self, i, j, value):
        self._matrix[i, j] = value

    def getMatrix(self):
        """ Return internal numpy matrix. """
        return self._matrix

    def setMatrix(self, matrix):
        """ Override internal numpy matrix. """
        self._matrix = matrix

    def __str__(self):
        return np.array_str(self._matrix)

    def _copy(self, other, copyDict, copyId, level=1, ignoreAttrs=[]):
        """ Override the default behaviour of copy
        to also copy array data.
        """
        self.setMatrix(np.copy(other.getMatrix()))
        self._objValue = other._objValue


class Transform(EMObject):
    """ This class will contain a transformation matrix
    that can be applied to 2D/3D objects like images and volumes.
    It should contain information about euler angles, translation(or shift)
    and mirroring.
    """

    def __init__(self, matrix=None, **kwargs):
        EMObject.__init__(self, **kwargs)
        self._matrix = Matrix()
        if matrix is not None:
            self.setMatrix(matrix)

    def getMatrix(self):
        return self._matrix.getMatrix()

    def getMatrixAsList(self):
        """ Return the values of the Matrix as a list. """
        return self._matrix.getMatrix().flatten().tolist()

    def setMatrix(self, matrix):
        self._matrix.setMatrix(matrix)

    def __str__(self):
        return str(self._matrix)

    def scale(self, factor):
        m = self.getMatrix()
        m *= factor
        m[3, 3] = 1.

    def scaleShifts(self, factor):
        m = self.getMatrix()
        m[0, 3] *= factor
        m[1, 3] *= factor
        m[2, 3] *= factor

    def getShifts(self):
        m = self.getMatrix()
        return m[0, 3], m[1, 3], m[2, 3]

    def setShifts(self, x, y, z):
        m = self.getMatrix()
        m[0, 3] = x
        m[1, 3] = y
        m[2, 3] = z
                
    def composeTransform(self, matrix):
        '''Apply a transformation matrix to the current matrix '''            
        new_matrix = matrix * self.getMatrix()
        self._matrix.setMatrix(new_matrix)

class Class2D(SetOfParticles):
    """ Represent a Class that groups Particles objects.
    Usually the representative of the class is another Particle
    (some kind of average particle from the particles assigned
    to the class)
    """
    def copyInfo(self, other):
        """ Copy basic information (id and other properties) but
        not _mapperPath or _size from other set of micrographs to current one.
        """
        self.copy(other, copyId=False, ignoreAttrs=['_mapperPath', '_size'])

    def clone(self):
        clone = self.getClass()()
        clone.copy(self, ignoreAttrs=['_mapperPath', '_size'])
        return clone

    def close(self):
        # Do nothing on close, since the db will be closed by SetOfClasses
        pass


class Class3D(SetOfParticles):
    """ Represent a Class that groups Particles objects.
    Usually the representative of the class is a Volume
    reconstructed from the particles assigned to the class.
    """
    REP_TYPE = Volume

    def copyInfo(self, other):
        """ Copy basic information (id and other properties) but not
        _mapperPath or _size from other set of micrographs to current one.
        """
        self.copy(other, copyId=False, ignoreAttrs=['_mapperPath', '_size'])

    def clone(self):
        clone = self.getClass()()
        clone.copy(self, ignoreAttrs=['_mapperPath', '_size'])
        return clone

    def close(self):
        # Do nothing on close, since the db will be closed by SetOfClasses
        pass


class ClassVol(SetOfVolumes):
    """ Represent a Class that groups Volume objects.
    Usually the representative of the class is another Volume.
    """
    def close(self):
        # Do nothing on close, since the db will be closed by SetOfClasses
        pass


class SetOfClasses(EMSet):
    """ Store results from a classification. """
    ITEM_TYPE = None  # type of classes stored in the set
    REP_TYPE = None  # type of the representatives of each class

    def __init__(self, **kwargs):
        EMSet.__init__(self, **kwargs)
        # Store the average images of each class(SetOfParticles)
        self._representatives = Boolean(False)
        self._imagesPointer = Pointer()

    def iterClassItems(self, iterDisabled=False):
        """ Iterate over the images of a class.
        Params:
            iterDisabled: If True, also include the disabled items. """
        for cls in self.iterItems():
            if iterDisabled or cls.isEnabled():
                for img in cls:
                    if iterDisabled or img.isEnabled():
                        yield img

    def hasRepresentatives(self):
        return self._representatives.get()

    def getImages(self):
        """ Return the SetOFImages used to create the SetOfClasses. """
        return self._imagesPointer.get()

    def setImages(self, images):
        self._imagesPointer.set(images)

    def getDimensions(self):
        """Return first image dimensions as a tuple: (xdim, ydim, zdim)"""
        if self.hasRepresentatives():
            return self.getFirstItem().getRepresentative().getDim()
        return None

    def _setItemMapperPath(self, classItem):
        """ Set the mapper path of this class according to the mapper
        path of the SetOfClasses and also the prefix according to class id
        """
        classPrefix = 'Class%03d' % classItem.getObjId()
        classItem._mapperPath.set('%s,%s' % (self.getFileName(), classPrefix))
        classItem._mapperPath.setStore(False)
        classItem.load()

    def _insertItem(self, classItem):
        """ Create the SetOfImages assigned to a class.
        If the file exists, it will load the Set.
        """
        if classItem.hasRepresentative():
            self._representatives.set(True)

        self._setItemMapperPath(classItem)
        EMSet._insertItem(self, classItem)
        classItem.write(properties=False)  # Set.write(self)

    def __getitem__(self, itemId):
        """ Setup the mapper classes before returning the item. """
        classItem = EMSet.__getitem__(self, itemId)
        self._setItemMapperPath(classItem)
        return classItem

    def getFirstItem(self):
        classItem = EMSet.getFirstItem(self)
        self._setItemMapperPath(classItem)
        return classItem

    def iterItems(self, orderBy='id', direction='ASC'):
        for classItem in EMSet.iterItems(self, orderBy=orderBy,
                                         direction=direction):
            self._setItemMapperPath(classItem)
            yield classItem

    def iterRepresentatives(self, orderBy='id', direction='ASC'):
        for classItem in self.iterItems(orderBy, direction):
            if classItem.hasRepresentative():
                rep = classItem.getRepresentative()
                rep.setObjId(classItem.getObjId())
                rep.setSamplingRate(classItem.getSamplingRate())

                yield rep

    def getSamplingRate(self):
        return self.getImages().getSamplingRate()

    def appendFromClasses(self, classesSet):
        """ Iterate over the classes and the elements inside each
        class and append classes and items that are enabled.
        """
        for cls in classesSet:
            if cls.isEnabled():
                newCls = self.ITEM_TYPE()
                newCls.copyInfo(cls)
                newCls.setObjId(cls.getObjId())
                self.append(newCls)
                for img in cls:
                    if img.isEnabled():
                        newCls.append(img)
                self.update(newCls)

    def copyItems(self, otherSet,
                  updateItemCallback=None,
                  itemDataIterator=None,
                  copyDisabled=False):
        """ Copy items from another set.
        If the updateItemCallback is passed, it will be
        called with each item (and optionally with a data row).
        This is a place where items can be updated while copying.
        This is useful to set new attributes or update values
        for each item.
        """
        for item in otherSet:
            # copy items if enabled or copyDisabled=True
            if copyDisabled or item.isEnabled():
                newItem = item.clone()
                if updateItemCallback:
                    row = None if itemDataIterator is None \
                        else next(itemDataIterator)
                    updateItemCallback(newItem, row)
                self.append(newItem)
                # copy items inside the class
                newItem.copyItems(item, copyDisabled=copyDisabled)
                self.update(newItem)
            else:
                if itemDataIterator is not None:
                    next(itemDataIterator)  # just skip disabled data row

    def classifyItems(self,
                      updateItemCallback=None,
                      updateClassCallback=None,
                      itemDataIterator=None,
                      classifyDisabled=False,
                      iterParams=None):
        """ Classify items from the self.getImages() and add the needed classes.
        This function iterates over each item in the images and call
        the updateItemCallback to register the information coming from
        the iterator in itemDataIterator. The callback function should
        set the classId of the image that will be used to classify it.
        It is also possible to pass a callback to update the class properties.
        """
        clsDict = {}  # Dictionary to store the (classId, classSet) pairs
        inputSet = self.getImages()
        iterParams = iterParams or {}

        for item in inputSet.iterItems(**iterParams):
            # copy items if enabled or copyDisabled=True
            if classifyDisabled or item.isEnabled():
                newItem = item.clone()
                if updateItemCallback:
                    row = None if itemDataIterator is None \
                        else next(itemDataIterator)
                    updateItemCallback(newItem, row)
                    # If updateCallBack function returns attribute
                    # _appendItem to False do not append the item
                    if not getattr(newItem, "_appendItem", True):
                        continue
                ref = newItem.getClassId()
                if ref is None:
                    raise Exception('Particle classId is None!!!')

                # Register a new class set if the ref was not found.
                # if not ref in clsDict:
                if ref not in clsDict:
                    classItem = self.ITEM_TYPE(objId=ref)
                    rep = self.REP_TYPE()
                    classItem.setRepresentative(rep)
                    clsDict[ref] = classItem
                    classItem.copyInfo(inputSet)
                    classItem.setAcquisition(inputSet.getAcquisition())
                    if updateClassCallback is not None:
                        updateClassCallback(classItem)
                    self.append(classItem)
                else:
                    classItem = clsDict[ref]
                classItem.append(newItem)
            else:
                if itemDataIterator is not None:
                    next(itemDataIterator)  # just skip disabled data row

        for classItem in clsDict.values():
            self.update(classItem)


class SetOfClasses2D(SetOfClasses):
    """ Store results from a 2D classification of Particles. """
    ITEM_TYPE = Class2D
    REP_TYPE = Particle

    def writeStack(self, fnStack):
        """ Write an stack with the classes averages. """
        if not self.hasRepresentatives():
            raise Exception('Could not write Averages stack '
                            'if not hasRepresentatives!!!')
        ih = ImageHandler()

        for i, class2D in enumerate(self):
            img = class2D.getRepresentative()
            ih.convert(img, (i+1, fnStack))


class SetOfClasses3D(SetOfClasses):
    """ Store results from a 3D classification of Particles. """
    ITEM_TYPE = Class3D
    REP_TYPE = Volume

    pass


class SetOfClassesVol(SetOfClasses3D):
    """ Store results from a classification of Volumes. """
    ITEM_TYPE = ClassVol

    pass


class NormalMode(EMObject):
    """ Store normal mode information. """
    def __init__(self, **kwargs):
        EMObject.__init__(self, **kwargs)
        self._modeFile = String(kwargs.get('modeFile', None))
        self._collectivity = Float(kwargs.get('collectivity', None))
        self._score = Float(kwargs.get('score', None))

    def getModeFile(self):
        return self._modeFile.get()

    def setModeFile(self, value):
        self._modeFile.set(value)

    def getCollectivity(self):
        return self._collectivity.get()

    def setCollectivity(self, value):
        self._collectivity.set(value)

    def getScore(self):
        return self._score.get()

    def setScore(self, value):
        self._score.set(value)


class SetOfNormalModes(EMSet):
    """ Set containing NormalMode items. """
    ITEM_TYPE = NormalMode

    def __init__(self, **kwargs):
        EMSet.__init__(self, **kwargs)
        # Store a pointer to the PdbFile object
        # from which this normal modes where computed.
        self._pdbPointer = Pointer()

    def setPdb(self, pdbFile):
        self._pdbPointer.set(pdbFile)

    def getPdb(self):
        return self._pdbPointer.get()

    def copyInfo(self, other):
        self._pdbPointer.copy(other._pdbPointer, copyId=False)


class FramesRange(CsvList):
    """ Store first and last frames in a movie. The last element will be
     the index in the stack of the first frame.
    """
    def __init__(self, firstFrame=1, lastFrame=0, firstFrameIndex=1):
        """
        Frames numbering always refer to the initial movies imported into
        the project. Counting goes from 1 to the number of frames.

        The underlying stack file could have all original frames or just
        a subset of them, so we need to keep which is the index of the
        first frame in the stack, again, the first image in a stack is 1
        """
        CsvList.__init__(self, pType=int)
        self.set([firstFrame, lastFrame, firstFrameIndex])

    def getFirstFrame(self):
        return self[0]

    def setFirstFrame(self, value):
        self[0] = value

    def getLastFrame(self):
        return self[1]

    def setLastFrame(self, value):
        self[1] = value

    def getRange(self):
        """ Return the frames range. """
        return self[0], self[1]

    def getFirstFrameIndex(self):
        return self[2]

    def setFirstFrameIndex(self, value):
        self[2] = value

    def rangeStr(self):
        return '[%d-%d]' % (self[0], self[1])

    def __str__(self):
        return '%s starts: %d' % (self.rangeStr(), self[2])


class Movie(Micrograph):
    """ Represent a set of frames of micrographs.
    """
    def __init__(self, location=None, **kwargs):
        Micrograph.__init__(self, location, **kwargs)

        # A movie could could have alignment information after some protocol
        self._alignment = None
        self._framesRange = FramesRange()

    def isCompressed(self):
        fn = self.getFileName()
        return fn.endswith('bz2') or fn.endswith('tbz')

    def getDim(self):
        """Return image dimensions as tuple: (Xdim, Ydim, Zdim)
        Consider compressed Movie files"""
        if not self.isCompressed():
            x, y, z, n = ImageHandler().getDimensions(self)
            if x is not None:
                return x, y, max(z, n)
        return None

    def getNumberOfFrames(self):
        """ Return the number of frames of this movie
        """
        first, last, _ = self._framesRange
        if last > 0:
            return last - first + 1

        if not self.isCompressed():
            x, y, z, n = ImageHandler().getDimensions(self)
            if x is not None:
                return max(z, n)  # Protect against evil mrc files
        return None

    def hasAlignment(self):
        return self._alignment is not None

    def getAlignment(self):
        return self._alignment

    def setAlignment(self, alignment):
        """Alignment are stored as a vector
        containing x and y coordinates. In this way 1 2 3 4
        are the data related with 2 frames with shifts (1,2)
        and (3,4)
        """
        self._alignment = alignment

    def getFramesRange(self):
        return self._framesRange

    def setFramesRange(self, value):
        self._framesRange.set(value)


class MovieAlignment(EMObject):
    """ Store the alignment between the different Movie frames.
    Also store the first and last frames used for alignment.
    """
    def __init__(self, first=-1, last=-1, **kwargs):
        EMObject.__init__(self, **kwargs)
        self._first = Integer(first)
        self._last = Integer(last)
        self._xshifts = CsvList(pType=float)
        self._yshifts = CsvList(pType=float)
        self._xshifts.set(kwargs.get('xshifts', []))
        self._yshifts.set(kwargs.get('yshifts', []))
        # This list contain the coordinate where you begin the crop (x, y),
        # the width and height of the frames.
        # The order is: x,y, width and height.
        # For width and height, 0 means the entire frame.
        self._roi = CsvList(pType=int)

    def getRange(self):
        """ Return the first and last frames used for alignment.
        The first frame in a movie stack is numbered 1 and the maximum value
        for the last one is N,  where N is the total number of frames.
        """
        return self._first.get(), self._last.get()

    def getShifts(self):
        """ Return the list of alignment between one frame
        to another, from first to last frame used.
        """
        return self._xshifts, self._yshifts

    def setRoi(self, roiList):
        self._roi.set(roiList)

    def getRoi(self):
        """ Return the size used to align the movie
        """
        return self._roi


class SetOfMovies(SetOfMicrographsBase):
    """ Represents a set of Movies. """
    ITEM_TYPE = Movie

    def __init__(self, **kwargs):
        SetOfMicrographsBase.__init__(self, **kwargs)
        self._gainFile = String()
        self._darkFile = String()
        # Store the frames range to avoid loading the items
        self._firstFramesRange = FramesRange()

    def setGain(self, gain):
        self._gainFile.set(gain)

    def getGain(self):
        return self._gainFile.get()

    def setDark(self, dark):
        self._darkFile.set(dark)

    def getDark(self):
        return self._darkFile.get()

    def getFramesRange(self):
        return self._firstFramesRange

    def setFramesRange(self, value):
        self._firstFramesRange.set(value)

    def _setFirstDim(self, image):
        if self._firstDim.isEmpty():
            self._firstDim.set(image.getDim())
            self._firstFramesRange.set(image.getFramesRange())

    def _dimStr(self):
        """ Return the string representing the dimensions. """
        if self._firstDim.isEmpty():
            dimStr = 'No-Dim'
        else:
            try:
                x, y, z = self._firstDim
            except:
                return str(self._firstDim)
            first, last, i = self._firstFramesRange
            if last == 0:
                last = z
            dimStr = str(ImageDim(x, y, last - first + 1))

        return '%s %s' % (dimStr, self._firstFramesRange.rangeStr())


class MovieParticle(Particle):
    def __init__(self, **kwargs):
        Particle.__init__(self, **kwargs)
        self._particleId = Integer()
        self._frameId = Integer()

    def getParticleId(self):
        return self._particleId.get()

    def setParticleId(self, partId):
        self._particleId.set(partId)

    def getFrameId(self):
        return self._frameId.get()

    def setFrameId(self, frameId):
        self._frameId.set(frameId)


class SetOfMovieParticles(SetOfParticles):
    """ This is just to distinguish the special case
    when the particles have been extracted from a set of movies.
    """
    ITEM_TYPE = MovieParticle


class FSC(EMObject):
    """Store a Fourier Shell Correlation"""
    def __init__(self, **kwargs):
        EMObject.__init__(self, **kwargs)
        self._x = CsvList(pType=float)
        self._y = CsvList(pType=float)

    def loadFromMd(self, mdObj, labelX, labelY):
        """
        Fill the x and y data of the FSC from a metadata.
        Params:
            mdObj: either a metadata object of a filename
            labelX: label used for frequency
            labelY: label used for FSC values
        """
        # iterate through x and y and create csvLists
        import metadata as md
        self._x.clear()
        self._y.clear()

        for row in md.iterRows(mdObj):
            self._x.append(row.getValue(labelX))
            self._y.append(row.getValue(labelY))

    def getData(self):
        return self._x, self._y

    def setData(self, xData, yData):
        self._x.set(xData)
        self._y.set(yData)


class SetOfFSCs(EMSet):
    """Represents a set of Volumes"""
    ITEM_TYPE = FSC<|MERGE_RESOLUTION|>--- conflicted
+++ resolved
@@ -1055,17 +1055,10 @@
         """ Return the string representing the dimensions. """
         return str(self._firstDim)
 
-<<<<<<< HEAD
-    def iterItems(self, orderBy='id', direction='ASC', where='1'):
+    def iterItems(self, orderBy='id', direction='ASC', where='1', limit=None):
         """ Redefine iteration to set the acquisition to images. """
-        for img in Set.iterItems(self, orderBy=orderBy, direction=direction, where=where):
-=======
-    def iterItems(self, orderBy='id', direction='ASC', limit=None):
-        """ Redefine iteration to set the acquisition to images. """
-        for img in Set.iterItems(self, orderBy=orderBy,
-                                 direction=direction,
-                                 limit=limit):
->>>>>>> 93ce5c14
+        for img in Set.iterItems(self, orderBy=orderBy, direction=direction,
+                                 where=where, limit=limit):
             # Sometimes the images items in the set could
             # have the acquisition info per data row and we
             # don't want to override with the set acquisition for this case
