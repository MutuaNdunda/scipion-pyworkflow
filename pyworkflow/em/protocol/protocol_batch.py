# **************************************************************************
# *
# * Authors:     J.M. De la Rosa Trevin (jmdelarosa@cnb.csic.es)
# *
# * Unidad de  Bioinformatica of Centro Nacional de Biotecnologia , CSIC
# *
# * This program is free software; you can redistribute it and/or modify
# * it under the terms of the GNU General Public License as published by
# * the Free Software Foundation; either version 2 of the License, or
# * (at your option) any later version.
# *
# * This program is distributed in the hope that it will be useful,
# * but WITHOUT ANY WARRANTY; without even the implied warranty of
# * MERCHANTABILITY or FITNESS FOR A PARTICULAR PURPOSE.  See the
# * GNU General Public License for more details.
# *
# * You should have received a copy of the GNU General Public License
# * along with this program; if not, write to the Free Software
# * Foundation, Inc., 59 Temple Place, Suite 330, Boston, MA
# * 02111-1307  USA
# *
# *  All comments concerning this program package may be sent to the
# *  e-mail address 'scipion@cnb.csic.es'
# *
# **************************************************************************

import os
from itertools import izip

from pyworkflow.protocol.params import PointerParam, FileParam, StringParam
from pyworkflow.em.protocol import EMProtocol
from pyworkflow.em.data import (SetOfImages, SetOfCTF, SetOfClasses,
                                SetOfClasses3D, SetOfVolumes, EMObject, EMSet,
                                SetOfNormalModes, SetOfParticles, FSC,
                                Class2D, Class3D, SetOfMicrographs)
from pyworkflow.em.data_tiltpairs import (TiltPair, MicrographsTiltPair,
                                          ParticlesTiltPair)
from pyworkflow.em.data import Mask
from pyworkflow.utils import moveFile



class BatchProtocol(EMProtocol):
    """ Base class to all protocols that are launched
    through other GUIs (such as showj) and that
    are called "batch" protocols. They should not be
    executed from normal "form" of other protocols.
    """
    pass


class ProtUserSubSet(BatchProtocol):
    """ Create subsets from the GUI.
    This protocol will be executed mainly calling the script 'pw_create_image_subsets.py'
    from the ShowJ gui. The enabled/disabled changes will be stored in a temporary sqlite
    file that will be read to create the new subset.
    """
<<<<<<< HEAD

=======
     
>>>>>>> 2b347433
    def __init__(self, **args):
        BatchProtocol.__init__(self, **args)

    def _defineParams(self, form):
        form.addHidden('inputObject', PointerParam, pointerClass='Object')
        form.addHidden('other', StringParam, allowsNull=True)
        form.addHidden('sqliteFile', FileParam)
        form.addHidden('outputClassName', StringParam)

    def _insertAllSteps(self):
        self._insertFunctionStep('createSetStep')

    def createSetStep(self):
        setObj = self.createSetObject()
        inputObj = self.inputObject.get()
        other = self.other.get()

        if other and ',Volume' in other:
            volId = int(other.split(',')[0])

            if isinstance(setObj, SetOfVolumes):
                volSet = SetOfVolumes(filename=self._dbName)
                output = volSet[volId]
            else:
                classSet = SetOfClasses3D(filename=self._dbName)
                output = classSet[volId].getRepresentative()
            self._defineOutputs(outputVolume=output)

        elif isinstance(inputObj, SetOfImages):
                output = self._createSubSetFromImages(inputObj)

        elif isinstance(inputObj, SetOfClasses):
            output = self._createSubSetFromClasses(inputObj)

        elif isinstance(inputObj, SetOfCTF):
            outputClassName = self.outputClassName.get()
            if outputClassName.startswith('SetOfMicrographs'):
                output = self._createMicsSubSetFromCTF(inputObj)

        elif isinstance(inputObj, MicrographsTiltPair):
            output = self._createSubSetFromMicrographsTiltPair(inputObj)

        elif isinstance(inputObj, ParticlesTiltPair):
            output = self._createSubSetFromParticlesTiltPair(inputObj)

        elif isinstance(inputObj, EMProtocol):
            otherid = self.other.get()
            otherObj = self.getProject().mapper.selectById(int(otherid))

            if isinstance(setObj, SetOfClasses):
                setObj.setImages(otherObj)
                self._createSubSetFromClasses(setObj)

            elif isinstance(setObj, SetOfImages):
                setObj.copyInfo(otherObj) # copy info from original images
                self._createSubSetFromImages(setObj)

            elif isinstance(setObj, SetOfNormalModes):
                self._createSimpleSubset(otherObj)

        else:
            output = self._createSimpleSubset(inputObj)

    def _createSimpleSubset(self, inputObj):
        className = inputObj.getClassName()
        createFunc = getattr(self, '_create' + className)
        modifiedSet = inputObj.getClass()(filename=self._dbName, prefix=self._dbPrefix)

        output = createFunc()
        for item in modifiedSet:
            if item.isEnabled():
                output.append(item)

        if hasattr(modifiedSet, 'copyInfo'):
            output.copyInfo(inputObj)

        # Register outputs
        self._defineOutput(className, output)

        if inputObj.hasObjId():
            self._defineTransformRelation(inputObj, output)

        return output

    def _createSubSetFromImages(self, inputImages,
                                copyInfoCallback=None):
        className = inputImages.getClassName()
        setClass = inputImages.getClass()
        inputClass = False

        createFunc = getattr(self, '_create' + className)
        modifiedSet = setClass(filename=self._dbName, prefix=self._dbPrefix)

        output = createFunc()

        if copyInfoCallback is None:
            modifiedSet.loadAllProperties()
            output.copyInfo(modifiedSet)
        else:
            copyInfoCallback(output)

        output.appendFromImages(modifiedSet)
        # Register outputs
        self._defineOutput(className, output)

        if inputImages.hasObjId():
            self._defineTransformRelation(inputImages, output)

        # Define an informative summary of the subset operation
        sizeIn = inputImages.getSize()
        sizeOut = output.getSize()
        sizeDiff = sizeIn - sizeOut
        msg = 'A subset of _%s_ was created, ' % output.getClassName()
        msg += 'discarding *%d* items (%0.1f %%) from the input set.' % (sizeDiff, sizeDiff*100./sizeIn)
        self.summaryVar.set(msg)

        return output

    def _createSubSetFromClasses(self, inputClasses):
        outputClassName = self.outputClassName.get()

        if (outputClassName.startswith('SetOfAverages') or
            outputClassName.startswith('SetOfVolumes') or
            outputClassName.startswith('SetOfParticles')):
            # We need to distinguish two cases:
            # a) when we want to create images by grouping class images
            # b) create a subset from a particular class images
            from pyworkflow.mapper.sqlite import SqliteFlatDb
            db = SqliteFlatDb(dbName=self._dbName, tablePrefix=self._dbPrefix)
            itemClassName = db.getSelfClassName()

            if itemClassName.startswith('Class'):
                if outputClassName.startswith('SetOfParticles'):
                    return self._createImagesFromClasses(inputClasses)
                else:
                    return self._createRepresentativesFromClasses(inputClasses,
                                                                  outputClassName.split(',')[0])
            else:
                def callback(output):
                    self._copyInfoAndSetAlignment(inputClasses, output)

                return self._createSubSetFromImages(inputClasses.getImages(),
                                                    copyInfoCallback=callback)

        elif outputClassName.startswith('SetOfClasses'):
            return self._createClassesFromClasses(inputClasses)
        else:
            raise Exception("Unrecognized output type: '%s'" % outputClassName)

    def _createMicsSubSetFromCTF(self, inputCTFs):
        """ Create a subset of Micrographs and CTFs when analyzing the CTFs. """
        outputMics = self._createSetOfMicrographs()
        outputCtfs = self._createSetOfCTF()
        setOfMics = inputCTFs.getMicrographs()
        if setOfMics is None:
            raise Exception('Could not create SetOfMicrographs subset from '
                            'this SetOfCTF, the micrographs were not set.')
        outputMics.copyInfo(setOfMics)

        modifiedSet = SetOfCTF(filename=self._dbName, prefix=self._dbPrefix)

        count = 0
        for ctf in modifiedSet:
            if ctf.isEnabled():
                mic = ctf.getMicrograph()
                outputMics.append(mic)
                outputCtfs.append(ctf)
                count += 1

        # Register outputs
        outputCtfs.setMicrographs(outputMics)
        self._defineOutputs(outputMicrographs=outputMics, outputCTF=outputCtfs)
        self._defineTransformRelation(setOfMics, outputMics)
        self._defineCtfRelation(outputMics, outputCtfs)
        msg = 'From input %s of size %s created output '% (inputCTFs.getClassName(),
                                                           inputCTFs.getSize())
        msg += 'SetOfMicrographs and SetOfCTF of size %d' % count
        self.summaryVar.set(msg)

        return outputMics, outputCtfs

    def _createRepresentativesFromClasses(self, inputClasses, outputClassName):
        """ Create a new set of images joining all images
        assigned to each class.
        """
        inputImages = inputClasses.getImages()
        createFunc = getattr(self, '_create' + outputClassName)
        modifiedSet = inputClasses.getClass()(filename=self._dbName, prefix=self._dbPrefix)
        self.info("Creating REPRESENTATIVES of images from classes,  sqlite file: %s" % self._dbName)

        count = 0
        output = createFunc()
        output.copyInfo(inputImages)
        for cls in modifiedSet:
            if cls.isEnabled():
                img = cls.getRepresentative()
                img.copyObjId(cls)
                output.append(img)
                count += 1
        # Register outputs
        self._defineOutput('Representatives', output)
        if inputClasses.hasObjId():
            self._defineSourceRelation(inputClasses, output)
        else:
            self._defineSourceRelation(inputImages, output)

        selectmsg = 'we selected %s items' % count if count > 1 else 'was selected 1 item'
        msg = 'From input %s of size %s %s to create output %s'%(inputClasses.getClassName(),
                                                                 inputClasses.getSize(),
                                                                 selectmsg,
                                                                 output.getClassName())
        self.summaryVar.set(msg)
        return output


    def _copyInfoAndSetAlignment(self, inputClasses, output):
        """ This method is used when creating subset of images from classes.
        We need to copy the information from the original classes images
        and also set the proper alignment contained in the classes.
        """
        inputImages = inputClasses.getImages()
        # Copy all info form the original 'classified' images
        output.copyInfo(inputImages)
        # Take the alignment of the first class
        cls = inputClasses.getFirstItem()
        output.setAlignment(cls.getAlignment())

    def _createImagesFromClasses(self, inputClasses):
        """ Create a new set of images joining all images
        assigned to each class.
        """
        inputImages = inputClasses.getImages()
        className = inputImages.getClassName()
        createFunc = getattr(self, '_create' + className)
        modifiedSet = inputClasses.getClass()(filename=self._dbName, prefix=self._dbPrefix)
        self.info("Creating subset of images from classes,  sqlite file: %s" % self._dbName)

        output = createFunc()
        self._copyInfoAndSetAlignment(inputClasses, output)
        output.appendFromClasses(modifiedSet)
        # Register outputs
        self._defineOutput(className, output)
        if inputClasses.hasObjId():
            self._defineSourceRelation(inputClasses, output)
        self._defineTransformRelation(inputImages, output)
        count = len([cls for cls in modifiedSet if cls.isEnabled()])
        selectmsg = 'we selected %s items' % count if count > 1 else 'was selected 1 item'
        msg = 'From input %s of size %s %s to create output %s of size %s'%(inputClasses.getClassName(),
                                                                            inputClasses.getSize(),
                                                                            selectmsg,
                                                                            output.getClassName(),
                                                                            output.getSize())
        self.summaryVar.set(msg)
        return output

    def _createClassesFromClasses(self, inputClasses):
        """ Create a new set of images joining all images
        assigned to each class.
        """
        #inputImages = inputClasses.getImages()
        className = inputClasses.getClassName()
        createFunc = getattr(self, '_create' + className)
        modifiedSet = inputClasses.getClass()(filename=self._dbName, prefix=self._dbPrefix)
        self.info("Creating subset of classes from classes,  sqlite file: %s" % self._dbName)

        output = createFunc(inputClasses.getImages())
        output.appendFromClasses(modifiedSet)
        # Register outputs
        self._defineOutput(className, output)
        if inputClasses.hasObjId():
            self._defineTransformRelation(inputClasses, output)
        else:
            self._defineSourceRelation(inputClasses.getImages(), output)
        count = len([cls for cls in modifiedSet if cls.isEnabled()])
        selectmsg = 'we selected %s items' % count if count > 1 else 'was selected 1 item'
        msg = 'From input %s of size %s %s to create output %s'%(inputClasses.getClassName(), inputClasses.getSize(),  selectmsg, output.getClassName())
        self.summaryVar.set(msg)
        return output

    def _createSubSetFromMicrographsTiltPair(self, micrographsTiltPair):
        """ Create a subset of Micrographs Tilt Pair. """
        output = MicrographsTiltPair(filename=self._getPath('micrographs_pairs.sqlite'))
        modifiedSet = MicrographsTiltPair(filename=self._dbName,
                                          prefix=self._dbPrefix)
        inputU = micrographsTiltPair.getUntilted()
        inputT = micrographsTiltPair.getTilted()
        outputU = SetOfMicrographs(filename=self._getPath('mics_untilted.sqlite'))
        outputT = SetOfMicrographs(filename=self._getPath('mics_tilted.sqlite'))
        outputU.copyInfo(inputU)
        outputT.copyInfo(inputT)

        for micPair, u, t in izip(modifiedSet, inputU, inputT):
            if micPair.isEnabled():
                output.append(micPair)
                outputU.append(u)
                outputT.append(t)
        output.setUntilted(outputU)
        output.setTilted(outputT)
        # Register outputs
        outputDict = {'outputMicrographsTiltPair': output}
        self._defineOutputs(**outputDict)
        self._defineTransformRelation(micrographsTiltPair, output)
        return output

    def _createSubSetFromParticlesTiltPair(self, particlesTiltPair):
        """ Create a subset of Particles Tilt Pair. """
        output = ParticlesTiltPair(filename=self._getPath('particles_pairs.sqlite'))

        inputU = particlesTiltPair.getUntilted()
        inputT = particlesTiltPair.getTilted()
        outputU = SetOfParticles(filename=self._getPath('particles_untilted.sqlite'))
        outputT = SetOfParticles(filename=self._getPath('particles_tilted.sqlite'))
        outputU.copyInfo(inputU)
        outputT.copyInfo(inputT)

        modifiedSet = ParticlesTiltPair(filename=self._dbName,
                                        prefix=self._dbPrefix)

        for pair, u, t in izip(modifiedSet, inputU, inputT):
            if pair.isEnabled():
                output.append(pair)
                outputU.append(u)
                outputT.append(t)
        # Register outputs
        output.setUntilted(outputU)
        output.setTilted(outputT)

        outputDict = {'outputParticlesTiltPair': output}
        self._defineOutputs(**outputDict)
        self._defineTransformRelation(particlesTiltPair, output)
        return output

    def createSetObject(self):
        _dbName, self._dbPrefix = self.sqliteFile.get().split(',')
        self._dbName = self._getPath('subset.sqlite')
        os.rename(_dbName, self._dbName)

        if self._dbPrefix.endswith('_'):
            self._dbPrefix = self._dbPrefix[:-1]

        from pyworkflow.em import loadSetFromDb

        # Ignoring self._dbPrefix here, since we want to load
        # the top-level set in the sqlite file
        setObj = loadSetFromDb(self._dbName)

        return setObj

    def _summary(self):
        summary = []
        msg = self.summaryVar.get()
        if  msg is None:
            msg = self.getDefaultSummary()
        summary.append(msg)
        return summary

    def getDefaultSummary(self):
        inputStr = ''
        inputObj = self.inputObject.get()
        if inputObj is not None:
            inputStr += inputObj.getClassName()
            if isinstance(inputObj, EMSet):
                inputStr += ' of size %s' % inputObj.getSize()
        output = ''
        for _, attr in self.iterOutputAttributes(EMObject):
            output += attr.getClassName()
            if isinstance(attr, EMSet):
                output += ' of size %s' % attr.getSize()

        msg = 'From input %s created output %s ' % (inputStr, output)

        return msg

    def _methods(self):
        return self._summary()

    def _defineOutput(self, className, output):
        outputDict = {'output' + className.replace('SetOf', ''): output}
        self._defineOutputs(**outputDict)


class ProtCreateMask(BatchProtocol):

    def _defineParams(self, form):
        form.addHidden('inputObj', PointerParam, pointerClass='EMObject')
        form.addHidden('maskFile', StringParam)

    def _insertAllSteps(self):
        self._insertFunctionStep('createMaskStep')

    def createMaskStep(self):
        inputObj = self.inputObj.get()
        maskSrc=self.maskFile.get()
        basename = os.path.basename(maskSrc)
        maskDst = self._getPath(basename)
        moveFile(maskSrc, maskDst)
        samplingRate = None
        if(hasattr(inputObj, "getSamplingRate")):
            samplingRate = inputObj.getSamplingRate()
        else:
            for key, attr in inputObj.iterInputAttributes():
                if hasattr(attr.get(), "getSamplingRate"):
                    samplingRate = attr.get().getSamplingRate()
        if  not samplingRate:
            raise Exception("sampling rate required")

        mask = Mask()
        mask.setFileName(maskDst)
        mask.setSamplingRate(samplingRate)
        self._defineOutputs(outputMask=mask)
        self._defineSourceRelation(self.inputObj, self.outputMask)

    def _summary(self):
        summary = []
        summary.append('From input %s created mask %s'
                       % (self.getObjectTag("inputObj"),
                          self.getObjectTag("outputMask")))
        return summary

    def _methods(self):
        return self._summary()



class ProtCreateFSC(BatchProtocol):

    def _defineParams(self, form):
        pass
        form.addHidden('inputObj', PointerParam, pointerClass='EMObject')

    def setInputObj(self, obj):
        self.inputObj.set(obj)

    def _summary(self):
        summary = []
        summary.append('From input %s created fsc %s'
                       % (self.getObjectTag("inputObj"),
                          self.getObjectTag("outputMask")))
        return summary

    def _methods(self):
        return self._summary()


<|MERGE_RESOLUTION|>--- conflicted
+++ resolved
@@ -55,11 +55,6 @@
     from the ShowJ gui. The enabled/disabled changes will be stored in a temporary sqlite
     file that will be read to create the new subset.
     """
-<<<<<<< HEAD
-
-=======
-     
->>>>>>> 2b347433
     def __init__(self, **args):
         BatchProtocol.__init__(self, **args)
 
