# **************************************************************************
# *
# * Authors:     Airen Zaldivar Peraza (azaldivar@cnb.csic.es)
# *
# * Unidad de  Bioinformatica of Centro Nacional de Biotecnologia , CSIC
# *
# * This program is free software; you can redistribute it and/or modify
# * it under the terms of the GNU General Public License as published by
# * the Free Software Foundation; either version 2 of the License, or
# * (at your option) any later version.
# *
# * This program is distributed in the hope that it will be useful,
# * but WITHOUT ANY WARRANTY; without even the implied warranty of
# * MERCHANTABILITY or FITNESS FOR A PARTICULAR PURPOSE.  See the
# * GNU General Public License for more details.
# *
# * You should have received a copy of the GNU General Public License
# * along with this program; if not, write to the Free Software
# * Foundation, Inc., 59 Temple Place, Suite 330, Boston, MA
# * 02111-1307  USA
# *
# *  All comments concerning this program package may be sent to the
# *  e-mail address 'scipion@cnb.csic.es'
# *
# **************************************************************************

from pyworkflow.protocol.params import PointerParam
from pyworkflow.em.protocol import EMProtocol
from pyworkflow.em.data import EMObject, SetOfCoordinates, Micrograph
import pyworkflow.utils as pwutils
from pyworkflow.utils.properties import Message



class ProtParticles(EMProtocol):
    pass


class ProtProcessParticles(ProtParticles):
    """ This class will serve as a base for all protocol
    that performs some operation on Particles (i.e. filters, mask, resize, etc)
    It is mainly defined by an inputParticles and outputParticles.
    """
    def _defineParams(self, form):
        form.addSection(label=Message.LABEL_INPUT)
        
        form.addParam('inputParticles', PointerParam,
                      pointerClass = 'SetOfParticles',
                      label=Message.LABEL_INPUT_PART, important=True)
        # Hook that should be implemented in subclasses
        self._defineProcessParams(form)
        
        __threads, __mpi = self._getDefaultParallel()
        
        form.addParallelSection(threads=__threads, mpi=__mpi)
        
    def _defineProcessParams(self, form):
        """ This method should be implemented by subclasses
        to add other parameter relatives to the specific operation."""
        pass
    
    def _getDefaultParallel(self):
        """ Return the default value for thread and MPI
        for the parallel section definition.
        """
        return (0, 0)


class ProtFilterParticles(ProtProcessParticles):
    """ Base class for filters on particles of type ProtPreprocessParticles
    """
    pass


class ProtOperateParticles(ProtProcessParticles):
    """ Base class for operations on particles of type ProtPreprocessParticles
    """
    def __init__(self, **args):
        ProtProcessParticles.__init__(self, **args)


class ProtMaskParticles(ProtProcessParticles):
    """ This is the base for the branch of mask, 
    between the ProtPreprocessParticles """
    pass


class ProtExtractParticles(ProtParticles):
    pass


class ProtParticlePicking(ProtParticles):
    OUTPUT_PREFIX = 'outputCoordinates'

    def _defineParams(self, form):

        form.addSection(label='Input')
        form.addParam('inputMicrographs', PointerParam,
                      pointerClass='SetOfMicrographs',
                      label=Message.LABEL_INPUT_MIC, important=True,
                      help='Select the SetOfMicrographs to be used during '
                           'picking.')

    #--------------------------- INFO functions --------------------------------
    def getSummary(self, coordSet):
        summary = []
        summary.append("Number of particles picked: %s" % coordSet.getSize())
        summary.append("Particle size: %s" % coordSet.getBoxSize())
        return "\n".join(summary)

    def getMethods(self, output):
        msg = 'User picked %d particles ' % output.getSize()
        msg += 'with a particle size of %s.' % output.getBoxSize()
        return msg

    def _methods(self):
        methodsMsgs = []
        if self.getInputMicrographs() is None:
            return ['Input micrographs not available yet.']

        methodsMsgs.append("Input micrographs %s of size %d."
                           % (self.getObjectTag(self.getInputMicrographs()),
                              self.getInputMicrographs().getSize()))

        if self.getOutputsSize() >= 1:
            for key, output in self.iterOutputAttributes(EMObject):
                msg = self.getMethods(output)
                methodsMsgs.append("%s: %s"%(self.getObjectTag(output), msg))
        else:
            methodsMsgs.append(Message.TEXT_NO_OUTPUT_CO)

        return methodsMsgs

    def getInputMicrographsPointer(self):
        return self.inputMicrographs

    def getInputMicrographs(self):
        return self.getInputMicrographsPointer().get()

    def _getCoords(self, CoordClass):
        result = None
        for _, attr in self.iterOutputAttributes(CoordClass):
            result = attr # Get the last output that is SetOfCoordinates or so
        return result

    def getCoords(self):
        return self._getCoords(SetOfCoordinates)

    def getCoordsTiltPair(self):
        from pyworkflow.em.data_tiltpairs import CoordinatesTiltPair
        return self._getCoords(CoordinatesTiltPair)

    def _createOutput(self, outputDir):
        micSet = self.getInputMicrographs()
        suffix = self.__getOutputSuffix()
        outputName = self.OUTPUT_PREFIX + suffix
        coordSet = self._createSetOfCoordinates(micSet, suffix)
        self.readSetOfCoordinates(outputDir, coordSet)
        coordSet.setObjComment(self.getSummary(coordSet))
        outputs = {outputName: coordSet}
        self._defineOutputs(**outputs)
        self._defineSourceRelation(self.getInputMicrographsPointer(), coordSet)

    def readSetOfCoordinates(self, workingDir, coordSet):
        pass

    def _summary(self):
        summary = []
        if self.getInputMicrographs() is not None:
            summary.append("Number of input micrographs: %d"
                           % self.getInputMicrographs().getSize())

        if self.getOutputsSize() >= 1:
            for key, output in self.iterOutputAttributes(EMObject):
                summary.append("*%s:* \n %s " % (key, output.getObjComment()))
        else:
            summary.append(Message.TEXT_NO_OUTPUT_CO)
        return summary

    def getCoordsDir(self):
        pass

    def __getOutputSuffix(self):
        """ Get the name to be used for a new output.
        For example: outputCoordiantes7.
        It should take into account previous outputs
        and number with a higher value.
        """
        maxCounter = -1
        for attrName, _ in self.iterOutputAttributes(SetOfCoordinates):
            suffix = attrName.replace(self.OUTPUT_PREFIX, '')
            try:
                counter = int(suffix)
            except:
                counter = 1 # when there is not number assume 1
            maxCounter = max(counter, maxCounter)

        return str(maxCounter+1) if maxCounter > 0 else '' # empty if not output

    def registerCoords(self, coordsDir):
        """ This method is usually inherited by all Pickers
        and it is used from the Java picking GUI to register
        a new SetOfCoordinates when the user click on +Particles button. 
        """
        suffix = self.__getOutputSuffix()
        outputName = self.OUTPUT_PREFIX + suffix

        from pyworkflow.em.packages.xmipp3 import readSetOfCoordinates
        inputset = self.getInputMicrographs()
        # micrographs are the input set if protocol is not finished
        outputset = self._createSetOfCoordinates(inputset, suffix=suffix)
        readSetOfCoordinates(coordsDir, outputset.getMicrographs(), outputset)
        summary = self.getSummary(outputset)
        outputset.setObjComment(summary)
        outputs = {outputName: outputset}
        self._defineOutputs(**outputs)
<<<<<<< HEAD
        self._defineSourceRelation(self.inputMicrographs, outputset)
        self._store()


class ProtParticlePickingAuto(ProtParticlePicking):
    """ A derived class from ProtParticlePicking to differentiate those
    picking protocols that works in automatic way, i.e., that are not
    interactive and are also good candidates to be run in streaming. """

    def _insertAllSteps(self):
        initialIds = self._insertInitialSteps()
        pickMicIds = []

        for mic in self.getInputMicrographs():
            pickId = self._insertPickMicrographStep(mic, initialIds,
                                                    *self._getPickArgs())
            pickMicIds.append(pickId)

        self._insertFinalSteps(pickMicIds)

    def _insertInitialSteps(self):
        """ Override this function to insert some steps before the
        picking micrograph steps.
        Should return a list of ids of the initial steps. """
        return []

    def _insertFinalSteps(self, micSteps):
        """ Override this function to insert some steps after the
        picking micrograph steps.
        Receive the list of step ids of the picking steps. """
        pass

    def _getPickArgs(self):
        """ Should be implemented in sub-classes to define the argument
        list that should be passed to the picking step function.
        """
        return []

    def _insertPickMicrographStep(self, mic, prerequisites, *args):
        """ Basic method to insert a picking step for a given micrograph. """
        micDict = mic.getObjDict(includeBasic=True)
        micStepId = self._insertFunctionStep('pickMicrographStep',
                                             micDict, *args,
                                             prerequisites=prerequisites)

        return micStepId

    def pickMicrographStep(self, micDict, *args):
        """ Step function that will be common for all picking protocols.
        It will take care of re-building the micrograph object from the micDict
        argument and perform any conversion if needed. Then, the function
        _pickMicrograph will be called, that should be implemented by each
        picking protocol.
        """
        mic = Micrograph()
        mic.setAttributesFromDict(micDict, setBasic=True, ignoreMissing=True)

        # Clean old finished files
        pwutils.cleanPath(self._getMicDone(mic))

        self.info("Picking micrograph: %s " % mic.getFileName())
        self._pickMicrograph(mic, *args)

        # Mark this movie as finished
        open(self._getMicDone(mic), 'w').close()

    def _pickMicrograph(self, mic, *args):
        """ This function should be implemented by subclasses in order
        to picking the given micrograph. """
        pass

    # --------------------------- UTILS functions ----------------------------
    def _getMicDone(self, mic):
        return self._getExtraPath('DONE_mic_%06d.TXT' % mic.getObjId())
=======
        self._defineSourceRelation(self.getInputMicrographsPointer(), outputset)
        self._store()
>>>>>>> 6d15ec51
<|MERGE_RESOLUTION|>--- conflicted
+++ resolved
@@ -214,8 +214,7 @@
         outputset.setObjComment(summary)
         outputs = {outputName: outputset}
         self._defineOutputs(**outputs)
-<<<<<<< HEAD
-        self._defineSourceRelation(self.inputMicrographs, outputset)
+        self._defineSourceRelation(self.getInputMicrographsPointer(), outputset)
         self._store()
 
 
@@ -288,8 +287,4 @@
 
     # --------------------------- UTILS functions ----------------------------
     def _getMicDone(self, mic):
-        return self._getExtraPath('DONE_mic_%06d.TXT' % mic.getObjId())
-=======
-        self._defineSourceRelation(self.getInputMicrographsPointer(), outputset)
-        self._store()
->>>>>>> 6d15ec51
+        return self._getExtraPath('DONE_mic_%06d.TXT' % mic.getObjId())