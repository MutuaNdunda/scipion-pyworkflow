# **************************************************************************
# *
# * Authors:     J.M. De la Rosa Trevin (jmdelarosa@cnb.csic.es)
# *
# * Unidad de  Bioinformatica of Centro Nacional de Biotecnologia , CSIC
# *
# * This program is free software; you can redistribute it and/or modify
# * it under the terms of the GNU General Public License as published by
# * the Free Software Foundation; either version 2 of the License, or
# * (at your option) any later version.
# *
# * This program is distributed in the hope that it will be useful,
# * but WITHOUT ANY WARRANTY; without even the implied warranty of
# * MERCHANTABILITY or FITNESS FOR A PARTICULAR PURPOSE.  See the
# * GNU General Public License for more details.
# *
# * You should have received a copy of the GNU General Public License
# * along with this program; if not, write to the Free Software
# * Foundation, Inc., 59 Temple Place, Suite 330, Boston, MA
# * 02111-1307  USA
# *
# *  All comments concerning this program package may be sent to the
# *  e-mail address 'jmdelarosa@cnb.csic.es'
# *
# **************************************************************************
"""
This module contains protocols related to Set operations such us:
- subsets
- unions
- split
... etc
"""
import os
import math
from os.path import basename
from protocol import EMProtocol
from pyworkflow.protocol.params import (PointerParam, FileParam, StringParam, BooleanParam,
                                        MultiPointerParam, IntParam)
from pyworkflow.em.data import (SetOfMicrographs, SetOfParticles, SetOfImages, SetOfCTF, SetOfClasses, SetOfVolumes, Volume,
                                SetOfClasses2D, SetOfClasses3D, SetOfNormalModes) #we need to import this to be used dynamically


from pyworkflow.em.data_tiltpairs import MicrographsTiltPair, TiltPair
from pyworkflow.utils.path import createLink



class ProtSets(EMProtocol):
    """ Base class for all protocols related to subsets. """
    pass


<<<<<<< HEAD
=======
class ProtUserSubSet(ProtSets):
    """ Create subsets from the GUI.
    This protocol will be executed mainly calling the script 'pw_create_image_subsets.py'
    from the ShowJ gui. The enabled/disabled changes will be stored in a temporary sqlite
    file that will be read to create the new subset.
    """
    _label = 'create subset'
     
    def __init__(self, **args):
        EMProtocol.__init__(self, **args)
        
    def _defineParams(self, form):
        form.addHidden('inputObject', PointerParam, pointerClass='EMObject')
        form.addHidden('otherObj', PointerParam, pointerClass='EMObject', allowsNull=True)
        form.addHidden('sqliteFile', FileParam)
        form.addHidden('outputClassName', StringParam)
        form.addHidden('volId', IntParam, allowsNull=True)
        
    def _insertAllSteps(self):
        self._insertFunctionStep('createSetStep')
    
    def _createSubSetFromImages(self, inputImages):
        className = inputImages.getClassName()
        createFunc = getattr(self, '_create' + className)
        modifiedSet = inputImages.getClass()(filename=self._dbName, prefix=self._dbPrefix)
        
        output = createFunc()
        output.copyInfo(inputImages)
        output.appendFromImages(modifiedSet)
        # Register outputs
        self._defineOutput(className, output)
        self._defineSourceRelation(inputImages, output)



    def _createSubSetFromClasses(self, inputClasses):
        outputClassName = self.outputClassName.get()
        
        if (outputClassName.startswith('SetOfParticles') or
            outputClassName.startswith('SetOfVolumes')):
            # We need to distinguish two cases:
            # a) when we want to create images by grouping class images
            # b) create a subset from a particular class images
            from pyworkflow.mapper.sqlite import SqliteFlatDb
            db = SqliteFlatDb(dbName=self._dbName, tablePrefix=self._dbPrefix)
            itemClassName = db.getSelfClassName()
            if itemClassName.startswith('Class'):
                if outputClassName.endswith('Representatives'):
                    self._createRepresentativesFromClasses(inputClasses, 
                                                           outputClassName.split(',')[0])
                else:
                    self._createImagesFromClasses(inputClasses)
            else:
                self._createSubSetFromImages(inputClasses.getImages())
        elif outputClassName.startswith('SetOfClasses'):
            self._createClassesFromClasses(inputClasses)
        else:
            raise Exception("Unrecognized output type: '%s'" % outputClassName)  
              
    def _createMicsSubSetFromCTF(self, inputCTFs):
        """ Create a subset of Micrographs analyzing the CTFs. """
        outputMics = self._createSetOfMicrographs()
        setOfMics = inputCTFs.getMicrographs()
        SetOfImages.copyInfo(outputMics, setOfMics)
        
        modifiedSet = SetOfCTF(filename=self._dbName, prefix=self._dbPrefix)
        
        for ctf in modifiedSet:
            if ctf.isEnabled():
                mic = ctf.getMicrograph()
                outputMics.append(mic)
                
        self._defineOutputs(outputMicrographs=outputMics)
        self._defineTransformRelation(setOfMics, outputMics)
        
    def _createSubSetOfCTF(self, inputCtf):
        """ Create a subset of CTF and Micrographs analyzing the CTFs. """
        
        
        setOfCtf = self._createSetOfCTF("_subset")
        
        modifiedSet = SetOfCTF(filename=self._dbName, prefix=self._dbPrefix)
        
        for ctf in modifiedSet:
            if ctf.isEnabled():
                mic = ctf.getMicrograph()
                setOfCtf.append(ctf)
                
         # Register outputs
        self._defineOutput(self.outputClassName.get(), setOfCtf)
        self._defineSourceRelation(inputCtf, setOfCtf)
        
        
    def _createRepresentativesFromClasses(self, inputClasses, outputClassName):
        """ Create a new set of images joining all images
        assigned to each class.
        """
        inputImages = inputClasses.getImages()
        createFunc = getattr(self, '_create' + outputClassName)
        modifiedSet = inputClasses.getClass()(filename=self._dbName, prefix=self._dbPrefix)
        self.info("Creating REPRESENTATIVES of images from classes,  sqlite file: %s" % self._dbName)
        
        output = createFunc()
        output.copyInfo(inputImages)
        for cls in modifiedSet:
            if cls.isEnabled():
                img = cls.getRepresentative()
                img.copyObjId(cls)
                output.append(img)
        # Register outputs
        self._defineOutput('Representatives', output)
        
    def _createImagesFromClasses(self, inputClasses):
        """ Create a new set of images joining all images
        assigned to each class.
        """
        inputImages = inputClasses.getImages()
        className = inputImages.getClassName()
        createFunc = getattr(self, '_create' + className)
        modifiedSet = inputClasses.getClass()(filename=self._dbName, prefix=self._dbPrefix)
        self.info("Creating subset of images from classes,  sqlite file: %s" % self._dbName)
        
        output = createFunc()
        output.copyInfo(inputImages)
        output.appendFromClasses(modifiedSet)
        # Register outputs
        self._defineOutput(className, output)
 
    def _createClassesFromClasses(self, inputClasses):
        """ Create a new set of images joining all images
        assigned to each class.
        """
        #inputImages = inputClasses.getImages()
        className = inputClasses.getClassName()
        createFunc = getattr(self, '_create' + className)
        modifiedSet = inputClasses.getClass()(filename=self._dbName, prefix=self._dbPrefix)
        self.info("Creating subset of classes from classes,  sqlite file: %s" % self._dbName)
        
        output = createFunc(inputClasses.getImages())
        output.appendFromClasses(modifiedSet)
        # Register outputs
        self._defineOutput(className, output)
        
    def _createSubSetFromMicrographsTiltPair(self, micrographsTiltPair):
        """ Create a subset of Micrographs Tilt Pair. """
        output = MicrographsTiltPair(filename=self._getPath('micrographs_pairs.sqlite'))
        print "self._dbName=%s" % self._dbName
        modifiedSet = MicrographsTiltPair(filename=self._dbName, prefix=self._dbPrefix)

        for micPairI in modifiedSet:
            untilted = micPairI.getUntilted()
            tilted = micPairI.getTilted()
            if micPairI.isEnabled():
                print "is enabled"
                micPairO = TiltPair()
                micPairO.setUntilted(untilted)
                micPairO.setTilted(tilted)
                output.append(micPairO)
        # Register outputs
        outputDict = {'outputMicrographsTiltPair': output}
        self._defineOutputs(**outputDict) 
        

    def createSetStep(self):

        setObj = self.createSetObject()
        inputObj = self.inputObject.get()

        if self.volId.get():
            volSet = SetOfVolumes(filename=self._dbName)
            vol = volSet[self.volId.get()]
            self._defineOutputs(outputVolume=vol)
            self._defineSourceRelation(inputObj, vol)

        elif isinstance(inputObj, SetOfImages):
                self._createSubSetFromImages(inputObj)

        elif isinstance(inputObj, SetOfClasses):
            self._createSubSetFromClasses(inputObj)

        elif isinstance(inputObj, SetOfCTF):
            outputClassName = self.outputClassName.get()
            if outputClassName.startswith('SetOfMicrographs'):
                self._createMicsSubSetFromCTF(inputObj)
            else:
                self._createSubSetOfCTF(inputObj)

        elif isinstance(inputObj, MicrographsTiltPair):
            self._createSubSetFromMicrographsTiltPair(inputObj)

        elif isinstance(inputObj, EMProtocol):
            otherObj = self.otherObj.get()

            if isinstance(setObj, SetOfClasses):
                setObj.setImages(otherObj)
                self._createSubSetFromClasses(setObj)

            elif isinstance(setObj, SetOfImages):
                setObj.copyInfo(otherObj) # copy info from original images
                self._createSubSetFromImages(setObj)
        else:
            className = inputObj.getClassName()
            createFunc = getattr(self, '_create' + className)
            modifiedSet = inputObj.getClass()(filename=self._dbName, prefix=self._dbPrefix)

            output = createFunc()
            for item in modifiedSet:
                if item.isEnabled():
                    output.append(item)
            # Register outputs
            self._defineOutput(className, output)
            self._defineSourceRelation(inputObj, output)



    def createSetObject(self):
        _dbName, self._dbPrefix = self.sqliteFile.get().split(',')
        self._dbName = self._getPath('subset.sqlite')
        os.rename(_dbName, self._dbName)

        if self._dbPrefix.endswith('_'):
            self._dbPrefix = self._dbPrefix[:-1]

        from pyworkflow.mapper.sqlite import SqliteFlatDb
        db = SqliteFlatDb(dbName=self._dbName, tablePrefix=self._dbPrefix)
        setClassName = db.getProperty('self') # get the set class name
        setObj = globals()[setClassName](filename=self._dbName, prefix=self._dbPrefix)
        return setObj
    
    def _summary(self):
        summary = []
#         input = self.getInputType()
#         if hasattr(self.getInput(), "getSize"):
#             input = "%d %s"%(self.getInput().getSize(), input)
#         summary.append("From input set of %s created subset of %s %s"%(input, self.getOutputSet().getSize(), self.getOutputType()))
        return summary

    def _methods(self):
        return self._summary()

    def _defineOutput(self, className, output):
        outputDict = {'output' + className.replace('SetOf', ''): output}
        self._defineOutputs(**outputDict) 
        
    def _loadDbNamePrefix(self):
        """ Setup filename and prefix for db connection. """
        
        _dbName, self._dbPrefix = self.sqliteFile.get().split(',')
        self._dbName = self._getPath('subset.sqlite')
        os.rename(_dbName, self._dbName)

        if self._dbPrefix.endswith('_'):
            self._dbPrefix = self._dbPrefix[:-1]



            

>>>>>>> 8347a991
class ProtUnionSet(ProtSets):
    """ Protocol to join two or more sets of images.
    This protocol allows to select two or more set of images
    and will produce another set joining all elements of the 
    selected sets. It will validate that all sets are of the
    same type of elements (Micrographs, Particles or Volumes) 
    """
    _label = 'union sets'

    #--------------------------- DEFINE param functions --------------------------------------------
    def _defineParams(self, form):    
        form.addSection(label='Input')
        
        form.addParam('inputSets', MultiPointerParam, label="Input set", important=True,
                      pointerClass='EMSet', minNumObjects=2, maxNumObjects=0,
                      help='Select two or more sets (of micrographs, particles, volumes, etc.) to be united.'
                           'If you select 3 sets with 100, 200, 200 elements, the final set will contain a '
                           'total of 500 elements.')
        # TODO: See what kind of restrictions we add (like "All sets should have the same sampling rate.")

    #--------------------------- INSERT steps functions --------------------------------------------   
    def _insertAllSteps(self):
        self._insertFunctionStep('createOutputStep')
    
    #--------------------------- STEPS functions --------------------------------------------
    def createOutputStep(self):
        set1 = self.inputSets[0].get()  # 1st set (we use it many times)

        # Read ClassName and create the corresponding EMSet (SetOfParticles...)
        outputSet = getattr(self, "_create%s" % set1.getClassName())()

        # Copy info from input sets (sampling rate, etc).
        outputSet.copyInfo(set1)  # all sets must have the same info as set1!

        # Keep original ids until we find a conflict. From then on, use new ids.
        usedIds = set()  # to keep track of the object ids we have already seen
        cleanIds = False
        for itemSet in self.inputSets:
            for obj in itemSet.get():
                objId = obj.getObjId()
                if cleanIds:
                    obj.cleanObjId()  # so it will be assigned automatically
                elif objId in usedIds:  # duplicated id!
                    # Note that we cannot use  "objId in outputSet"
                    # because outputSet has not been saved to the sqlite
                    # file yet, and it would fail :(
                    obj.cleanObjId()
                    cleanIds = True  # from now on, always clean the ids
                else:
                    usedIds.add(objId)
                outputSet.append(obj)

        self._defineOutputs(outputSet=outputSet)

    def getObjDict(self, includeClass=False):
        return super(ProtUnionSet, self).getObjDict(includeClass)

    #--------------------------- INFO functions --------------------------------------------
    def _validate(self):
        # Are all inputSets from the same class?
        classes = {x.get().getClassName() for x in self.inputSets}
        if len(classes) > 1:
            return ["All objects should have the same type.",
                    "Types of objects found: %s" % ", ".join(classes)]

        # Do all inputSets contain elements with the same attributes defined?
        def attrNames(s):  # get attribute names of the first element of set s
            return sorted(iter(s.get()).next().getObjDict().keys())
        attrs = {tuple(attrNames(s)) for s in self.inputSets}  # tuples are hashable
        if len(attrs) > 1:
            return ["All elements must have the same attributes.",
                    "Attributes found: %s" % ", ".join(str(x) for x in attrs)]

        return []  # no errors

    def _summary(self):
        if not hasattr(self, 'outputSet'):
            return ["Protocol has not finished yet."]
        else:
            return ["We have merged the following sets:",
                    ", ".join(x.get().getNameId() for x in self.inputSets)]

    def _methods(self):
        return self._summary()


class ProtSplitSet(ProtSets):
    """ Protocol to split a set in two or more subsets. 
    """
    _label = 'split sets'

    #--------------------------- DEFINE param functions --------------------------------------------
    def _defineParams(self, form):    
        form.addSection(label='Input')
        
        form.addParam('inputSet', PointerParam, pointerClass='EMSet',
                      label="Input set", important=True,
                      help='Select the set of elements (images, etc) that you want to split.'
                      )
        form.addParam('numberOfSets', IntParam, default=2,
                      label="Number of subsets",
                      help='Select how many subsets do you want to create.'
                      )
        form.addParam('randomize', BooleanParam, default=False,
                      label="Randomize elements",
                      help='Put the elements at random in the different subsets.'
                      )
    #--------------------------- INSERT steps functions --------------------------------------------   
    def _insertAllSteps(self):
        self._insertFunctionStep('createOutputStep')
    
    #--------------------------- STEPS functions --------------------------------------------
    def createOutputStep(self):
        inputSet = self.inputSet.get()
        inputClassName = str(inputSet.getClassName())
        outputSetFunction = getattr(self, "_create%s" % inputClassName)
        n = self.numberOfSets.get()
        
        # Create as many subsets as requested by the user
        subsets = [outputSetFunction(suffix=str(i)) for i in range(1, n+1)]

        # Iterate over the elements in the input set and assign
        # to different subsets.
        elements = self.inputSet.get()

        ns = [len(elements) // n + (1 if i < len(elements) % n else 0)
              for i in range(n)]  # number of elements in each subset
        pos, i = 0, 0  # index of current subset and index of position inside it
        for elem in elements.__iter__(random=self.randomize):
            if i >= ns[pos]:
                pos += 1
                i = 0
            subsets[pos].append(elem)
            i += 1

        key = 'output' + inputClassName.replace('SetOf', '') + '%02d'
        for i in range(1, n+1):
            subset = subsets[i-1]
            subset.copyInfo(inputSet)
            self._defineOutputs(**{key % i: subset})
            self._defineTransformRelation(inputSet, subset)
        
    #--------------------------- INFO functions --------------------------------------------
    def _validate(self):
        errors = []
        if self.inputSet.get().getSize() < self.numberOfSets:
            errors.append("The number of subsets requested is greater than")
            errors.append("the number of elements in the input set.")
        return errors   

    def _summary(self):
        if not any(x.startswith('output') for x in dir(self)):
            return ["Protocol has not finished yet."]
        else:
            return ["We have split the set %s in %d sets." %
                    (self.inputSet.getName(), self.numberOfSets.get())]


class ProtSubSet(ProtSets):
    """    
    Create a set with the elements of an original set that are also
    referenced in another set.
    
    Usually there is a bigger set with all the elements, and a smaller
    one obtained from classification, cleaning, etc. The desired result
    is a set with the elements from the original set that are also present
    somehow in the smaller set (in the smaller set they may be downsampled
    or processed in some other way).
    
    Both sets should be of the same kind (micrographs, particles, volumes)
    or related (micrographs and CTFs for example).
    """
    _label = 'subset'

    #--------------------------- DEFINE param functions --------------------------------------------
    def _defineParams(self, form):    
        form.addSection(label='Input')
        
        form.addParam('inputFullSet', PointerParam, label="Full set of items",
                      important=True, pointerClass='EMSet',
                      help='Even if the operation can be applied to two arbitrary sets,\n'
                           'the most common use-case is to retrieve a subset of\n'
                           'elements from an original full set.\n' 
                           '*Note*: the elements of the resulting set will be the same\n'
                           'ones as this input set.')
        form.addParam('inputSubSet', PointerParam, label="Subset of items",
                      important=True, pointerClass='EMSet',
                      help='The elements that are in this (normally smaller) set and\n'
                           'in the full set will be included in the resulting set.')

    #--------------------------- INSERT steps functions --------------------------------------------   
    def _insertAllSteps(self):
        self._insertFunctionStep('createOutputStep')

    #--------------------------- STEPS functions --------------------------------------------
    def createOutputStep(self):
        inputFullSet = self.inputFullSet.get()
        inputSubSet = self.inputSubSet.get()

        inputClassName = inputFullSet.getClassName()
        outputSetFunction = getattr(self, "_create%s" % inputClassName)

        outputSet = outputSetFunction()
        outputSet.copyInfo(inputFullSet)    
        # Iterate over the elements in the smaller set
        # and take the info from the full set
        for elem in inputSubSet:
            # TODO: this can be improved if we perform intersection directly in sqlite
            origElem = inputFullSet[elem.getObjId()]
            if origElem is not None:
                outputSet.append(origElem)
            
        key = 'output' + inputClassName.replace('SetOf', '') 
        self._defineOutputs(**{key: outputSet})
        self._defineTransformRelation(inputFullSet, outputSet)
        self._defineSourceRelation(inputSubSet, outputSet)

    #--------------------------- INFO functions --------------------------------------------
    def _validate(self):
        """Make sure the input data make sense."""

        # self.inputFullSet and self.inputSubSet .get().getClassName() can be SetOf...
        #   Alignment
        #   Angles
        #   Averages
        #   Classes
        #   ClassesVol
        #   Coordinates
        #   CTF
        #   Micrographs
        #   MovieParticles
        #   Movies
        #   Particles
        #   Volumes

        c1 = self.inputFullSet.get().getClassName()
        c2 = self.inputSubSet.get().getClassName()

        if c1 == c2:
            return []

        # Avoid combinations that make no sense.
        for classA, classesIncompatible in [
            ('SetOfParticles', {'SetOfMicrographs', 'SetOfMovies', 'SetOfVolumes'}),
            ('SetOfCoordinates', {'SetOfMicrographs', 'SetOfMovies', 'SetOfVolumes'}),
            ('SetOfVolumes', {'SetOfMicrographs', 'SetOfMovies', 'SetOfParticles', 'SetOfCoordinates'})]:
            if ((c1 == classA and c2 in classesIncompatible) or
                (c2 == classA and c1 in classesIncompatible)):
                return ["The full set and the subset are of incompatible classes",
                        "%s and %s." % (c1, c2)]

        return []  # no errors

    def _summary(self):
        key = 'output' + self.inputFullSet.get().getClassName().replace('SetOf', '')
        if not hasattr(self, key):
            return ["Protocol has not finished yet."]
        else:
            return ["The elements of %s that also are referenced in %s" %
                    (self.inputFullSet.getName(), self.inputSubSet.getName()),
                    "are now in %s" % getattr(self, key).getName()]<|MERGE_RESOLUTION|>--- conflicted
+++ resolved
@@ -50,267 +50,6 @@
     pass
 
 
-<<<<<<< HEAD
-=======
-class ProtUserSubSet(ProtSets):
-    """ Create subsets from the GUI.
-    This protocol will be executed mainly calling the script 'pw_create_image_subsets.py'
-    from the ShowJ gui. The enabled/disabled changes will be stored in a temporary sqlite
-    file that will be read to create the new subset.
-    """
-    _label = 'create subset'
-     
-    def __init__(self, **args):
-        EMProtocol.__init__(self, **args)
-        
-    def _defineParams(self, form):
-        form.addHidden('inputObject', PointerParam, pointerClass='EMObject')
-        form.addHidden('otherObj', PointerParam, pointerClass='EMObject', allowsNull=True)
-        form.addHidden('sqliteFile', FileParam)
-        form.addHidden('outputClassName', StringParam)
-        form.addHidden('volId', IntParam, allowsNull=True)
-        
-    def _insertAllSteps(self):
-        self._insertFunctionStep('createSetStep')
-    
-    def _createSubSetFromImages(self, inputImages):
-        className = inputImages.getClassName()
-        createFunc = getattr(self, '_create' + className)
-        modifiedSet = inputImages.getClass()(filename=self._dbName, prefix=self._dbPrefix)
-        
-        output = createFunc()
-        output.copyInfo(inputImages)
-        output.appendFromImages(modifiedSet)
-        # Register outputs
-        self._defineOutput(className, output)
-        self._defineSourceRelation(inputImages, output)
-
-
-
-    def _createSubSetFromClasses(self, inputClasses):
-        outputClassName = self.outputClassName.get()
-        
-        if (outputClassName.startswith('SetOfParticles') or
-            outputClassName.startswith('SetOfVolumes')):
-            # We need to distinguish two cases:
-            # a) when we want to create images by grouping class images
-            # b) create a subset from a particular class images
-            from pyworkflow.mapper.sqlite import SqliteFlatDb
-            db = SqliteFlatDb(dbName=self._dbName, tablePrefix=self._dbPrefix)
-            itemClassName = db.getSelfClassName()
-            if itemClassName.startswith('Class'):
-                if outputClassName.endswith('Representatives'):
-                    self._createRepresentativesFromClasses(inputClasses, 
-                                                           outputClassName.split(',')[0])
-                else:
-                    self._createImagesFromClasses(inputClasses)
-            else:
-                self._createSubSetFromImages(inputClasses.getImages())
-        elif outputClassName.startswith('SetOfClasses'):
-            self._createClassesFromClasses(inputClasses)
-        else:
-            raise Exception("Unrecognized output type: '%s'" % outputClassName)  
-              
-    def _createMicsSubSetFromCTF(self, inputCTFs):
-        """ Create a subset of Micrographs analyzing the CTFs. """
-        outputMics = self._createSetOfMicrographs()
-        setOfMics = inputCTFs.getMicrographs()
-        SetOfImages.copyInfo(outputMics, setOfMics)
-        
-        modifiedSet = SetOfCTF(filename=self._dbName, prefix=self._dbPrefix)
-        
-        for ctf in modifiedSet:
-            if ctf.isEnabled():
-                mic = ctf.getMicrograph()
-                outputMics.append(mic)
-                
-        self._defineOutputs(outputMicrographs=outputMics)
-        self._defineTransformRelation(setOfMics, outputMics)
-        
-    def _createSubSetOfCTF(self, inputCtf):
-        """ Create a subset of CTF and Micrographs analyzing the CTFs. """
-        
-        
-        setOfCtf = self._createSetOfCTF("_subset")
-        
-        modifiedSet = SetOfCTF(filename=self._dbName, prefix=self._dbPrefix)
-        
-        for ctf in modifiedSet:
-            if ctf.isEnabled():
-                mic = ctf.getMicrograph()
-                setOfCtf.append(ctf)
-                
-         # Register outputs
-        self._defineOutput(self.outputClassName.get(), setOfCtf)
-        self._defineSourceRelation(inputCtf, setOfCtf)
-        
-        
-    def _createRepresentativesFromClasses(self, inputClasses, outputClassName):
-        """ Create a new set of images joining all images
-        assigned to each class.
-        """
-        inputImages = inputClasses.getImages()
-        createFunc = getattr(self, '_create' + outputClassName)
-        modifiedSet = inputClasses.getClass()(filename=self._dbName, prefix=self._dbPrefix)
-        self.info("Creating REPRESENTATIVES of images from classes,  sqlite file: %s" % self._dbName)
-        
-        output = createFunc()
-        output.copyInfo(inputImages)
-        for cls in modifiedSet:
-            if cls.isEnabled():
-                img = cls.getRepresentative()
-                img.copyObjId(cls)
-                output.append(img)
-        # Register outputs
-        self._defineOutput('Representatives', output)
-        
-    def _createImagesFromClasses(self, inputClasses):
-        """ Create a new set of images joining all images
-        assigned to each class.
-        """
-        inputImages = inputClasses.getImages()
-        className = inputImages.getClassName()
-        createFunc = getattr(self, '_create' + className)
-        modifiedSet = inputClasses.getClass()(filename=self._dbName, prefix=self._dbPrefix)
-        self.info("Creating subset of images from classes,  sqlite file: %s" % self._dbName)
-        
-        output = createFunc()
-        output.copyInfo(inputImages)
-        output.appendFromClasses(modifiedSet)
-        # Register outputs
-        self._defineOutput(className, output)
- 
-    def _createClassesFromClasses(self, inputClasses):
-        """ Create a new set of images joining all images
-        assigned to each class.
-        """
-        #inputImages = inputClasses.getImages()
-        className = inputClasses.getClassName()
-        createFunc = getattr(self, '_create' + className)
-        modifiedSet = inputClasses.getClass()(filename=self._dbName, prefix=self._dbPrefix)
-        self.info("Creating subset of classes from classes,  sqlite file: %s" % self._dbName)
-        
-        output = createFunc(inputClasses.getImages())
-        output.appendFromClasses(modifiedSet)
-        # Register outputs
-        self._defineOutput(className, output)
-        
-    def _createSubSetFromMicrographsTiltPair(self, micrographsTiltPair):
-        """ Create a subset of Micrographs Tilt Pair. """
-        output = MicrographsTiltPair(filename=self._getPath('micrographs_pairs.sqlite'))
-        print "self._dbName=%s" % self._dbName
-        modifiedSet = MicrographsTiltPair(filename=self._dbName, prefix=self._dbPrefix)
-
-        for micPairI in modifiedSet:
-            untilted = micPairI.getUntilted()
-            tilted = micPairI.getTilted()
-            if micPairI.isEnabled():
-                print "is enabled"
-                micPairO = TiltPair()
-                micPairO.setUntilted(untilted)
-                micPairO.setTilted(tilted)
-                output.append(micPairO)
-        # Register outputs
-        outputDict = {'outputMicrographsTiltPair': output}
-        self._defineOutputs(**outputDict) 
-        
-
-    def createSetStep(self):
-
-        setObj = self.createSetObject()
-        inputObj = self.inputObject.get()
-
-        if self.volId.get():
-            volSet = SetOfVolumes(filename=self._dbName)
-            vol = volSet[self.volId.get()]
-            self._defineOutputs(outputVolume=vol)
-            self._defineSourceRelation(inputObj, vol)
-
-        elif isinstance(inputObj, SetOfImages):
-                self._createSubSetFromImages(inputObj)
-
-        elif isinstance(inputObj, SetOfClasses):
-            self._createSubSetFromClasses(inputObj)
-
-        elif isinstance(inputObj, SetOfCTF):
-            outputClassName = self.outputClassName.get()
-            if outputClassName.startswith('SetOfMicrographs'):
-                self._createMicsSubSetFromCTF(inputObj)
-            else:
-                self._createSubSetOfCTF(inputObj)
-
-        elif isinstance(inputObj, MicrographsTiltPair):
-            self._createSubSetFromMicrographsTiltPair(inputObj)
-
-        elif isinstance(inputObj, EMProtocol):
-            otherObj = self.otherObj.get()
-
-            if isinstance(setObj, SetOfClasses):
-                setObj.setImages(otherObj)
-                self._createSubSetFromClasses(setObj)
-
-            elif isinstance(setObj, SetOfImages):
-                setObj.copyInfo(otherObj) # copy info from original images
-                self._createSubSetFromImages(setObj)
-        else:
-            className = inputObj.getClassName()
-            createFunc = getattr(self, '_create' + className)
-            modifiedSet = inputObj.getClass()(filename=self._dbName, prefix=self._dbPrefix)
-
-            output = createFunc()
-            for item in modifiedSet:
-                if item.isEnabled():
-                    output.append(item)
-            # Register outputs
-            self._defineOutput(className, output)
-            self._defineSourceRelation(inputObj, output)
-
-
-
-    def createSetObject(self):
-        _dbName, self._dbPrefix = self.sqliteFile.get().split(',')
-        self._dbName = self._getPath('subset.sqlite')
-        os.rename(_dbName, self._dbName)
-
-        if self._dbPrefix.endswith('_'):
-            self._dbPrefix = self._dbPrefix[:-1]
-
-        from pyworkflow.mapper.sqlite import SqliteFlatDb
-        db = SqliteFlatDb(dbName=self._dbName, tablePrefix=self._dbPrefix)
-        setClassName = db.getProperty('self') # get the set class name
-        setObj = globals()[setClassName](filename=self._dbName, prefix=self._dbPrefix)
-        return setObj
-    
-    def _summary(self):
-        summary = []
-#         input = self.getInputType()
-#         if hasattr(self.getInput(), "getSize"):
-#             input = "%d %s"%(self.getInput().getSize(), input)
-#         summary.append("From input set of %s created subset of %s %s"%(input, self.getOutputSet().getSize(), self.getOutputType()))
-        return summary
-
-    def _methods(self):
-        return self._summary()
-
-    def _defineOutput(self, className, output):
-        outputDict = {'output' + className.replace('SetOf', ''): output}
-        self._defineOutputs(**outputDict) 
-        
-    def _loadDbNamePrefix(self):
-        """ Setup filename and prefix for db connection. """
-        
-        _dbName, self._dbPrefix = self.sqliteFile.get().split(',')
-        self._dbName = self._getPath('subset.sqlite')
-        os.rename(_dbName, self._dbName)
-
-        if self._dbPrefix.endswith('_'):
-            self._dbPrefix = self._dbPrefix[:-1]
-
-
-
-            
-
->>>>>>> 8347a991
 class ProtUnionSet(ProtSets):
     """ Protocol to join two or more sets of images.
     This protocol allows to select two or more set of images
