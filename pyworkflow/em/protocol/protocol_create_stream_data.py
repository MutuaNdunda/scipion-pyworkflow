--- conflicted
+++ resolved
@@ -32,16 +32,10 @@
 import xmipp
 import random
 
-<<<<<<< HEAD
-from pyworkflow import VERSION_1_2
-from pyworkflow.em.data import SetOfMicrographs, Micrograph, Acquisition, Movie, SetOfMovies
-from pyworkflow.protocol.constants import STEPS_PARALLEL
-from os.path import basename
-from pyworkflow.em.convert import ImageHandler
-=======
 from pyworkflow import VERSION_1_1
 from pyworkflow.em.data import \
     (SetOfMicrographs, Micrograph, Acquisition, Movie, SetOfMovies)
+from pyworkflow.em.data import SetOfMicrographs, Micrograph, Acquisition, Movie, SetOfMovies
 from pyworkflow.protocol.constants import STEPS_PARALLEL
 from os.path import basename, exists
 from pyworkflow.em.convert import ImageHandler
@@ -50,28 +44,19 @@
 SET_OF_MOVIES = 0
 SET_OF_MICROGRAPHS = 1
 SET_OF_RANDOM_MICROGRAPHS = 2
->>>>>>> 69785458
-
-SET_OF_MOVIES=0
-SET_OF_MICROGRAPHS=1
-SET_OF_RANDOM_MICROGRAPHS=2
+
+
+
 
 class ProtCreateStreamData(EMProtocol):
     """ create  setofXXXX in streaming mode.
         micrograph -> read a micrograph in memory and writes it nDim times
         movie      -> read a movie in memory and writes it nDim times
-<<<<<<< HEAD
-        randomMicrographs -> creates a micrograph with random values and aplies a reandom CTF
-    """
-    _label="create stream data"
-    _lastUpdateVersion = VERSION_1_2
-=======
         randomMicrographs -> creates a micrograph with random values
         and aplies a reandom CTF
     """
     _label = "create stream data"
     _lastUpdateVersion = VERSION_1_1
->>>>>>> 69785458
     _singleImageFn = "singleImage.xmp"
     _magnification = 500000
     _voltage = 200
@@ -93,25 +78,7 @@
                       label='set Of',
                       help='create set of')
         form.addParam('inputMovie', params.PointerParam, pointerClass='Movie',
-<<<<<<< HEAD
                       condition="setof==%d"%SET_OF_MOVIES,
-                      label="movie",
-                      help='This movie will be copied "number of items" times')
-        form.addParam('inputMic', params.PointerParam, pointerClass='Micrograph',
-                      condition="setof==%d"%SET_OF_MICROGRAPHS,
-                      label="micrograph",
-                      help='This micrograph will be copied "number of items" times')
-        form.addParam('xDim', params.IntParam,default=1024,
-                      condition="setof==%d"%SET_OF_RANDOM_MICROGRAPHS,
-                      label="xdim",
-                      help="X dim ")
-        form.addParam('yDim', params.IntParam,default=1024,
-                      condition="setof==%d"%SET_OF_RANDOM_MICROGRAPHS,
-                      label="ydim",
-                      help="Y dim ")
-        form.addParam('nDim', params.IntParam,default=10,
-=======
-                      condition="setof==%d" % SET_OF_MOVIES,
                       label="movie",
                       help='This movie will be copied "number of items" times')
         form.addParam('inputMic', params.PointerParam,
@@ -129,7 +96,6 @@
                       label="ydim",
                       help="Y dim ")
         form.addParam('nDim', params.IntParam, default=10,
->>>>>>> 69785458
                       label="number of items",
                       help="setofXX size")
         form.addParam('samplingRate', params.FloatParam, default=4,
@@ -154,17 +120,6 @@
             deps.append(delayId)
 
         step = None
-<<<<<<< HEAD
-        for mic in range (1, self.nDim.get() +1):
-            if self.setof == SET_OF_MOVIES:
-                step = 'createStep'
-            elif self.setof == SET_OF_MICROGRAPHS:
-                step = 'createStep'
-            elif self.setof == SET_OF_RANDOM_MICROGRAPHS:
-                step = 'createStep_random_mic'
-            else:
-                raise Exception('Unknown data type')
-=======
         if self.setof == SET_OF_MOVIES:
             step = 'createStep'
         elif self.setof == SET_OF_MICROGRAPHS:
@@ -174,7 +129,6 @@
         else:
             raise Exception('Unknown data type')
         for mic in range(1, self.nDim.get() + 1):
->>>>>>> 69785458
             self._insertFunctionStep(step, mic, prerequisites=deps)
 
     # -------------------------- STEPS functions -------------------------
@@ -182,12 +136,8 @@
         time.sleep(self.delay)
 
     def _checkNewItems(self, objSet):
-<<<<<<< HEAD
-        """ Check for already computed micrograph/movie and update the output set. """
-=======
         """ Check for already computed micrograph/movie and
         update the output set. """
->>>>>>> 69785458
         objDict = {}
         newObj = False
         for obj in objSet:
@@ -207,10 +157,6 @@
             objSet.setAcquisition(acquisition)
             objSet.setSamplingRate(self.samplingRate.get())
 
-<<<<<<< HEAD
-
-=======
->>>>>>> 69785458
         if self.setof == SET_OF_MOVIES:
             obj = Movie()
         elif self.setof == SET_OF_MICROGRAPHS:
@@ -220,27 +166,18 @@
         else:
             raise Exception('Unknown data type')
 
+
         counter = 0
-<<<<<<< HEAD
-        for k,v in self.dictObj.iteritems():
-=======
         for k, v in self.dictObj.iteritems():
->>>>>>> 69785458
             counter += 1
             if (k not in objDict):
                 obj.setFileName(k)
                 obj.setMicName(basename(k))
                 obj.setObjId(counter)
                 objSet.append(obj)
-<<<<<<< HEAD
-                newObj= True
-
-        return objSet, newObj#why a dictionary, a boolean may be enought
-=======
                 newObj = True
 
         return objSet, newObj  # why a dictionary, a boolean may be enought
->>>>>>> 69785458
 
     def _updateOutput(self, objSet):
         if self.setof == SET_OF_MOVIES:
@@ -254,27 +191,17 @@
         if self.setof == SET_OF_MOVIES:
             objSet = SetOfMovies(filename=self._getPath('movies.sqlite'))
         elif self.setof == SET_OF_MICROGRAPHS:
-<<<<<<< HEAD
-            objSet = SetOfMicrographs(filename=self._getPath('micrographs.sqlite'))
-        elif self.setof == SET_OF_RANDOM_MICROGRAPHS:
-            objSet = SetOfMicrographs(filename=self._getPath('micrographs.sqlite'))
-=======
             objSet = \
                 SetOfMicrographs(filename=self._getPath('micrographs.sqlite'))
         elif self.setof == SET_OF_RANDOM_MICROGRAPHS:
             objSet = \
                 SetOfMicrographs(filename=self._getPath('micrographs.sqlite'))
->>>>>>> 69785458
         else:
             raise Exception('Unknown data type')
 
         newObjSet, newObj = self._checkNewItems(objSet)
 
-<<<<<<< HEAD
-        #check if end ....
-=======
         # check if end ....
->>>>>>> 69785458
         endObjs = newObjSet.getSize() == self.nDim.get()
 
         if newObj:
@@ -286,24 +213,6 @@
     def createStep(self, counter):
 
         if not ProtCreateStreamData.object:
-<<<<<<< HEAD
-            print("read object")
-            if self.setof == SET_OF_MOVIES:
-                ProtCreateStreamData.object = ImageHandler().read(self.inputMovie.get().getLocation())
-                self.name = "movie"
-            elif self.setof == SET_OF_MICROGRAPHS:
-                ProtCreateStreamData.object = ImageHandler().read(self.inputMic.get().getLocation())
-                self.name = "micro"
-
-        #save file
-        destFn = self._getExtraPath("%s_%05d" % (self.name,counter))
-        ProtCreateStreamData.object.write(destFn)
-        self.dictObj[destFn] = True
-        print "self.dictObj", self.dictObj
-        time.sleep(self.creationInterval.get())
-
-    def createStep_random_mic(self, mic):
-=======
             if self.setof == SET_OF_MOVIES:
                 ProtCreateStreamData.object = \
                     ImageHandler().read(self.inputMovie.get().getLocation())
@@ -320,7 +229,6 @@
         time.sleep(self.creationInterval.get())
 
     def createRandomMicAtep(self, mic):
->>>>>>> 69785458
         from pyworkflow.em.packages.xmipp3 import getEnviron
 
         # create image
