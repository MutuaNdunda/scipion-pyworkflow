# **************************************************************************
# *
# * Authors:     J.M. De la Rosa Trevin (jmdelarosa@cnb.csic.es)
# *
# * Unidad de  Bioinformatica of Centro Nacional de Biotecnologia , CSIC
# *
# * This program is free software; you can redistribute it and/or modify
# * it under the terms of the GNU General Public License as published by
# * the Free Software Foundation; either version 2 of the License, or
# * (at your option) any later version.
# *
# * This program is distributed in the hope that it will be useful,
# * but WITHOUT ANY WARRANTY; without even the implied warranty of
# * MERCHANTABILITY or FITNESS FOR A PARTICULAR PURPOSE.  See the
# * GNU General Public License for more details.
# *
# * You should have received a copy of the GNU General Public License
# * along with this program; if not, write to the Free Software
# * Foundation, Inc., 59 Temple Place, Suite 330, Boston, MA
# * 02111-1307  USA
# *
# *  All comments concerning this program package may be sent to the
# *  e-mail address 'scipion@cnb.csic.es'
# *
# **************************************************************************

from os.path import exists
from os.path import abspath

from pyworkflow.utils import importFromPlugin
from pyworkflow.utils.properties import Message
import pyworkflow.protocol.params as params
from pyworkflow.em.constants import ALIGN_2D, ALIGN_3D, ALIGN_PROJ, ALIGN_NONE
from pyworkflow.protocol.constants import LEVEL_ADVANCED

from images import ProtImportImages



class ProtImportParticles(ProtImportImages):
    """Protocol to import a set of particles to the project"""
    _label = 'import particles'
    _outputClassName = 'SetOfParticles'

    IMPORT_FROM_EMX = 1
    IMPORT_FROM_XMIPP3 = 2
    IMPORT_FROM_RELION = 3
    IMPORT_FROM_SCIPION = 4
    IMPORT_FROM_FREALIGN = 5

    importFormats = ['emx', 'xmipp3', 'relion', 'scipion', 'frealign']
    importExts = ['emx', 'xmd', 'star', 'sqlite', 'par']
    alignTypeList = [ALIGN_2D, ALIGN_3D, ALIGN_PROJ, ALIGN_NONE]

    def _getImportChoices(self):
        """ Return a list of possible choices
        from which the import can be done.
        (usually packages formas such as: xmipp3, eman2, relion...etc.
        """
        choices = ProtImportImages._getImportChoices(self)
        # Do not change the order of this list since
        # it is related to the constants defined
        return choices + self.importFormats
    
    def _defineImportParams(self, form):
        """ Import files from: emx, xmipp3, relion, scipion  formats. """
        param = form.getParam('importFrom')
        # Customize the help of this parameter with specific information
        # of the import particles
        param.help.set("You can import particles directly from the binary "
                       "files, or import from other packages formats. \n"
                       "Currently, we can import from: %s \n"
                       "Following are the expected import files for each one:\n"
                       "*emx*: particles.emx\n"
                       "*xmipp3*: images.xmd\n"
                       "*relion*: itXX_data.star\n"
                       "*scipion*: particles.sqlite\n"
                       "" % ', '.join(self.importFormats))

        form.addParam('emxFile', params.FileParam,
                      condition = '(importFrom == %d)' % self.IMPORT_FROM_EMX,
                      label='Input EMX file',
                      help="Select the EMX file containing particles "
                           "information.\n See more about \n"
                           "[[http://i2pc.cnb.csic.es/emx][EMX format]]")

        form.addParam('alignType', params.EnumParam,
                      condition = '(importFrom == %d)' % self.IMPORT_FROM_EMX,
                      default = 0,
                      choices =self.alignTypeList,
                      label='Alignment Type',
                      help="Is this a 2D alignment, a 3D alignment or a set of projections")
#
        form.addParam('mdFile', params.FileParam,
                      condition = '(importFrom == %d)' % self.IMPORT_FROM_XMIPP3,
                      label='Particles metadata file',
                      help="Select the particles Xmipp metadata file.\n"
                           "It is usually a images.xmd file result\n"
                           "from Xmipp protocols execution.")
        
        form.addParam('starFile', params.FileParam,
                      condition = '(importFrom == %d)' % self.IMPORT_FROM_RELION,
                      label='Star file',
                      help="Select a *_data.star file from a\n"
                           "previous Relion execution."
                           "To detect if the input particles contains alignment "
                           "information, it is required to have the "
                           "optimeser.star file corresponding to the data.star")
        
        form.addParam('ignoreIdColumn', params.BooleanParam, default=False,
                      condition='(importFrom == %d)' % self.IMPORT_FROM_RELION,
                      label='Ignore ID column?',
                      help="Set this option to True to regenerate \n"
                           "the id's of the particles. By default \n"
                           "it is read from metadata file.        \n"
                           "This option can be useful when merging\n"
                           "different metadatas and id's are not  \n"
                           "longer unique.")
        
        form.addParam('sqliteFile', params.FileParam,
              condition = '(importFrom == %d)' % self.IMPORT_FROM_SCIPION,
              label='Particles sqlite file',
              help="Select the particles sqlite file.\n")

        form.addParam('frealignLabel', params.LabelParam,
                      condition = '(importFrom == %d)' % self.IMPORT_FROM_FREALIGN,
                      label='For Frealign you need to import both stack and .par files.')  
        form.addParam('stackFile', params.FileParam,
                      condition = '(importFrom == %d)' % self.IMPORT_FROM_FREALIGN,
                      label='Stack file',
                      help="Select an stack file with the particles.")          
        form.addParam('parFile', params.FileParam,
                      condition = '(importFrom == %d)' % self.IMPORT_FROM_FREALIGN,
                      label='Param file',
                      help="Select a Frealign .par file with the refinement information.")        
        
        
    def _defineAcquisitionParams(self, form):
        group = ProtImportImages._defineAcquisitionParams(self, form)
        group.addParam('samplingRate', params.FloatParam,
                   label=Message.LABEL_SAMP_RATE)


    def _insertAllSteps(self):
        importFrom = self.importFrom.get()
        ci = self.getImportClass()
        
        if ci is None:
            ProtImportImages._insertAllSteps(self)
        else:
            self._insertFunctionStep('importParticlesStep', importFrom,
                                     self.importFilePath)
            
    def getImportClass(self):
        """ Return the class in charge of importing the files. """
        if self.importFrom == self.IMPORT_FROM_EMX:
<<<<<<< HEAD
            from emxlib import EmxImport
=======
            EmxImport = importFromPlugin('emxlib', 'EmxImport',
                                  errorMsg='Emx is needed to import .emx files',
                                  doRaise=True)
>>>>>>> e034375f
            self.importFilePath = abspath(self.emxFile.get('').strip())
            return EmxImport(self, self.importFilePath,
                                   self.alignTypeList[self.alignType.get()])
        elif self.importFrom == self.IMPORT_FROM_XMIPP3:
<<<<<<< HEAD
            from xmipp3.convert import XmippImport
            self.importFilePath = self.mdFile.get('').strip()
            return XmippImport(self, self.mdFile.get())
        elif self.importFrom == self.IMPORT_FROM_RELION:
            from relion.convert import RelionImport
=======
            XmippImport = importFromPlugin('xmipp3.convert', 'XmippImport',
                                           'Xmipp is needed to import .xmd files',
                                           doRaise=True)
            self.importFilePath = self.mdFile.get('').strip()
            return XmippImport(self, self.mdFile.get())
        elif self.importFrom == self.IMPORT_FROM_RELION:
            RelionImport = importFromPlugin('relion.convert', 'RelionImport',
                              errorMsg='Relion is needed to import .star files',
                              doRaise=True)
>>>>>>> e034375f
            self.importFilePath = self.starFile.get('').strip()
            return RelionImport(self, self.starFile.get())
        elif self.importFrom == self.IMPORT_FROM_SCIPION:
            from dataimport import ScipionImport
            self.importFilePath = self.sqliteFile.get('').strip()
            return ScipionImport(self, self.importFilePath)    
        elif self.importFrom == self.IMPORT_FROM_FREALIGN:
            self.importFilePath = self.parFile.get('').strip()
<<<<<<< HEAD
            from grigoriefflab.convert import GrigorieffLabImportParticles
=======
            GrigorieffLabImportParticles = importFromPlugin(
                     'grigoriefflab.convert', 'GrigorieffLabImportParticles',
                     errorMsg='GrigorieffLab is needed to import .stk files',
                     doRaise=True)
>>>>>>> e034375f
            return GrigorieffLabImportParticles(self, self.parFile.get(), self.stackFile.get())
        else:
            self.importFilePath = ''
            return None 
                    
    def setSamplingRate(self, imgSet):
        imgSet.setSamplingRate(self.samplingRate.get())
    
    def importParticlesStep(self, importFrom, *args):
        ci = self.getImportClass()
        ci.importParticles()
        
        summary = "Import from *%s* file:\n" % self.getEnumText('importFrom')
        summary += self.importFilePath + '\n'
        
        if self.hasAttribute('outputParticles'):
            particles = self.outputParticles
            summary += ' Particles: *%d* (ctf=%s, alignment=%s, phaseFlip=%s)\n' % (particles.getSize(),
                                                                                    particles.hasCTF(),
                                                                                    particles.getAlignment(),
                                                                                    particles.isPhaseFlipped())
                                                                      
        if self.hasAttribute('outputCoordinates'): # EMX files can contain only Coordinates information
            summary += '   Coordinates: *%d* \n' % (self.outputCoordinates.getSize())
            
        if self.hasAttribute('outputMicrographs'): # EMX files can contain only Coordinates information
            summary += '   Micrographs: *%d* \n' % (self.outputMicrographs.getSize())
        
        if self.copyFiles:
            summary += '\n_WARNING_: Binary files copied into project (extra disk space)'
            
        self.summaryVar.set(summary)

    def _validateFileExtension(self):
        """ Simple check about the expected file extension. """
        # Since 'from files' is index 0, we need to subtract 1 to
        # get the proper index
        i = self.importFrom.get() - 1
        ext = self.importExts[i]
        if not self.importFilePath.endswith(ext):
            return ["Expected *%s* file extension for importing from *%s*" %
                    (ext, self.importFormats[i])]
        else:
            return []

    def _validate(self):
        ci = self.getImportClass()
        if ci is None:
            return ProtImportImages._validate(self)
        else:
            errors = self._validateFileExtension()
            if errors:
                return errors
            else:
                return ci.validateParticles()
    
    def _summary(self):
        if self.importFrom == self.IMPORT_FROM_FILES:
            return ProtImportImages._summary(self)
        else:
            return [self.summaryVar.get('')]


class ProtImportAverages(ProtImportParticles):
    """Protocol to import a set of averages to the project"""
    _label = 'import averages'
    _outputClassName = 'SetOfAverages'    

    def _getImportChoices(self):
        """ Return a list of possible choices
        from which the import can be done.
        (usually packages formas such as: xmipp3, eman2, relion...etc.
        """
        choices = ProtImportImages._getImportChoices(self)
        return choices
            
    def _defineAcquisitionParams(self, form):
        form.addParam('samplingRate', params.FloatParam, default=1.,
                   label=Message.LABEL_SAMP_RATE)
        group = ProtImportImages._defineAcquisitionParams(self, form)
        group.expertLevel.set(LEVEL_ADVANCED)
        <|MERGE_RESOLUTION|>--- conflicted
+++ resolved
@@ -34,7 +34,6 @@
 from pyworkflow.protocol.constants import LEVEL_ADVANCED
 
 from images import ProtImportImages
-
 
 
 class ProtImportParticles(ProtImportImages):
@@ -154,34 +153,24 @@
     def getImportClass(self):
         """ Return the class in charge of importing the files. """
         if self.importFrom == self.IMPORT_FROM_EMX:
-<<<<<<< HEAD
-            from emxlib import EmxImport
-=======
             EmxImport = importFromPlugin('emxlib', 'EmxImport',
                                   errorMsg='Emx is needed to import .emx files',
                                   doRaise=True)
->>>>>>> e034375f
             self.importFilePath = abspath(self.emxFile.get('').strip())
             return EmxImport(self, self.importFilePath,
                                    self.alignTypeList[self.alignType.get()])
+
         elif self.importFrom == self.IMPORT_FROM_XMIPP3:
-<<<<<<< HEAD
-            from xmipp3.convert import XmippImport
-            self.importFilePath = self.mdFile.get('').strip()
-            return XmippImport(self, self.mdFile.get())
-        elif self.importFrom == self.IMPORT_FROM_RELION:
-            from relion.convert import RelionImport
-=======
             XmippImport = importFromPlugin('xmipp3.convert', 'XmippImport',
                                            'Xmipp is needed to import .xmd files',
                                            doRaise=True)
             self.importFilePath = self.mdFile.get('').strip()
             return XmippImport(self, self.mdFile.get())
+
         elif self.importFrom == self.IMPORT_FROM_RELION:
             RelionImport = importFromPlugin('relion.convert', 'RelionImport',
                               errorMsg='Relion is needed to import .star files',
                               doRaise=True)
->>>>>>> e034375f
             self.importFilePath = self.starFile.get('').strip()
             return RelionImport(self, self.starFile.get())
         elif self.importFrom == self.IMPORT_FROM_SCIPION:
@@ -190,15 +179,12 @@
             return ScipionImport(self, self.importFilePath)    
         elif self.importFrom == self.IMPORT_FROM_FREALIGN:
             self.importFilePath = self.parFile.get('').strip()
-<<<<<<< HEAD
-            from grigoriefflab.convert import GrigorieffLabImportParticles
-=======
             GrigorieffLabImportParticles = importFromPlugin(
                      'grigoriefflab.convert', 'GrigorieffLabImportParticles',
                      errorMsg='GrigorieffLab is needed to import .stk files',
                      doRaise=True)
->>>>>>> e034375f
-            return GrigorieffLabImportParticles(self, self.parFile.get(), self.stackFile.get())
+            return GrigorieffLabImportParticles(self, self.parFile.get(),
+                                                self.stackFile.get())
         else:
             self.importFilePath = ''
             return None 
@@ -215,15 +201,17 @@
         
         if self.hasAttribute('outputParticles'):
             particles = self.outputParticles
-            summary += ' Particles: *%d* (ctf=%s, alignment=%s, phaseFlip=%s)\n' % (particles.getSize(),
-                                                                                    particles.hasCTF(),
-                                                                                    particles.getAlignment(),
-                                                                                    particles.isPhaseFlipped())
-                                                                      
-        if self.hasAttribute('outputCoordinates'): # EMX files can contain only Coordinates information
+            summary += ' Particles: *%d* ' % particles.getSize()
+            summary += ('(ctf=%s, alignment=%s, phaseFlip=%s)\n'
+                        % (particles.hasCTF(), particles.getAlignment(),
+                           particles.isPhaseFlipped()))
+
+        # EMX files can contain only Coordinates information
+        if self.hasAttribute('outputCoordinates'):
             summary += '   Coordinates: *%d* \n' % (self.outputCoordinates.getSize())
-            
-        if self.hasAttribute('outputMicrographs'): # EMX files can contain only Coordinates information
+
+        # EMX files can contain only Coordinates information
+        if self.hasAttribute('outputMicrographs'):
             summary += '   Micrographs: *%d* \n' % (self.outputMicrographs.getSize())
         
         if self.copyFiles:
@@ -276,7 +264,6 @@
             
     def _defineAcquisitionParams(self, form):
         form.addParam('samplingRate', params.FloatParam, default=1.,
-                   label=Message.LABEL_SAMP_RATE)
+                      label=Message.LABEL_SAMP_RATE)
         group = ProtImportImages._defineAcquisitionParams(self, form)
-        group.expertLevel.set(LEVEL_ADVANCED)
-        +        group.expertLevel.set(LEVEL_ADVANCED)