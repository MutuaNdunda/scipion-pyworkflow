--- conflicted
+++ resolved
@@ -276,12 +276,7 @@
         n = len(filePaths)
         
         if n == 0:
-<<<<<<< HEAD
-            raise Exception('importVolumes:There is not filePaths matching pattern')
-=======
             raise Exception(Message.ERROR_IMPORT_VOL)
-        
->>>>>>> 652cc9df
         else:
             # Create a set of volumes
             volSet = self._createSetOfVolumes()
