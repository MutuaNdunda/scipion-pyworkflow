--- conflicted
+++ resolved
@@ -22,14 +22,6 @@
 # *
 # **************************************************************************
 import os
-<<<<<<< HEAD
-=======
-import sys
-import importlib
-import types
-from os.path import dirname
-
->>>>>>> 8859b040
 from .constants import *
 
 # For a new release, define a new constant and assign it to LAST_VERSION
@@ -49,126 +41,27 @@
 def getPWPath(*paths):
     return os.path.join(os.path.dirname(__file__), *paths)
 
-
 def getAppsPath():
     return os.path.join(getPWPath(), APPS)
-
 
 def getSyncDataScript():
     return os.path.join(getAppsPath(), PW_SYNC_DATA)
 
-
 def getScheduleScript():
     return os.path.join(getAppsPath(), PW_SCHEDULE_RUN)
-
 
 def getPwProtMpiRunScript():
     return os.path.join(getAppsPath(), PW_PROTOCOL_MPIRUN)
 
-
 def getTestsScript():
     return os.path.join(getAppsPath(), PW_RUN_TESTS)
-
 
 def getViewerScript():
     return os.path.join(getAppsPath(), PW_VIEWER)
 
-<<<<<<< HEAD
-=======
-
-class Config:
-    __get = os.environ.get  # shortcut
-    SCIPION_HOME = __get(SCIPION_HOME, '')
-    SCIPION_USER_DATA = __get(SCIPION_USER_DATA,
-                              os.path.expanduser(SCIPION_USER_DATA_DEFAULT))
-    SCIPION_SUPPORT_EMAIL = __get(SCIPION_SUPPORT_EMAIL,
-                                  SCIPION_SUPPORT_EMAIL_DEFAULT)
-    SCIPION_LOGO = __get(SCIPION_LOGO,
-                         SCIPION_LOGO_DEFAULT)
-    # Where is the input data for tests...also where it will be downloaded
-    SCIPION_TESTS = __get(SCIPION_TESTS,
-                          os.path.join(SCIPION_HOME, 'data', 'tests'))
-
-    # Where the output of the tests will be stored
-    SCIPION_TESTS_OUTPUT = __get(SCIPION_TESTS_OUTPUT,
-                                 os.path.join(SCIPION_USER_DATA, 'tests'))
-
-    SCIPION_CONFIG = __get(SCIPION_CONFIG, SCIPION_CONFIG_DEFAULT)
-    SCIPION_LOCAL_CONFIG = __get(SCIPION_LOCAL_CONFIG, SCIPION_CONFIG_DEFAULT)
-    SCIPION_HOSTS = __get(SCIPION_HOSTS, SCIPION_HOSTS_DEFAULT)
-    SCIPION_PROTOCOLS = __get(SCIPION_PROTOCOLS, SCIPION_PROTOCOLS_DEFAULT)
-
-    SCIPION_PLUGIN_JSON = __get(SCIPION_PLUGIN_JSON, None)
-    SCIPION_PLUGIN_REPO_URL = __get(SCIPION_PLUGIN_REPO_URL, SCIPION_PLUGIN_REPO_URL_DEFAULT)
-
-    # Get general log file path
-    LOG_FILE = os.path.join(__get(SCIPION_LOGS, SCIPION_USER_DATA), SCIPION_LOGS_DEFAULT)
-
-    SCIPION_URL_SOFTWARE = __get(SCIPION_URL_SOFTWARE)
-
-    # Scipion Notes
-    SCIPION_NOTES_FILE = __get(SCIPION_NOTES_FILE, SCIPION_NOTES_FILE_DEFAULT)
-    SCIPION_NOTES_PROGRAM = __get(SCIPION_NOTES_PROGRAM, None)
-    SCIPION_NOTES_ARGS = __get(SCIPION_NOTES_ARGS, None)
-
-    try:
-        VIEWERS = ast.literal_eval(__get(VIEWERS, "{}"))
-    except Exception as e:
-        VIEWERS = {}
-        print("ERROR loading preferred viewers, {} variable will be ignored".format(VIEWERS))
-        print(e)
-
-    SCIPION_DOMAIN = __get(SCIPION_DOMAIN, None)
-    PW_ALT_TESTS_CMD = __get(PW_ALT_TESTS_CMD, getTestsScript())
-
-    @classmethod
-    def getDomain(cls):
-        """ Import domain module from path or name defined in SCIPION_DOMAIN. """
-        value = cls.SCIPION_DOMAIN
-
-        if not value:
-            return None
-
-        if os.path.isdir(value):
-            dirname, value = os.path.split(value)
-            sys.path.append(dirname)
-
-        return importlib.import_module(value).Domain
-
-    @classmethod
-    def setDomain(cls, moduleOrNameOrPath):
-        if isinstance(moduleOrNameOrPath, types.ModuleType):
-            value = os.path.abspath(moduleOrNameOrPath.__path__[0])
-        else:
-            value = moduleOrNameOrPath
-        cls.SCIPION_DOMAIN = value
-        os.environ[SCIPION_DOMAIN] = value
-
-    @staticmethod
-    def getPythonLibFolder():
-        from sysconfig import get_paths
-        return join(get_paths()['data'], 'lib')
-
-    @staticmethod
-    def debugOn(*args):
-        from pyworkflow.utils import envVarOn
-        return bool(envVarOn(SCIPION_DEBUG, *args))
-
-    @staticmethod
-    def toggleDebug():
-
-        newValue = not Config.debugOn()
-
-        os.environ[SCIPION_DEBUG] = str(newValue)
-
-    @classmethod
-    def getExternalJsonTemplates(cls):
-        return dirname(cls.SCIPION_CONFIG)
-
-    @staticmethod
-    def getPyworkflowPath():
-        return dirname(__file__)
-
+def getPyworkflowPath():
+    """ Returns the path where pyworkflow is"""
+    return dirname(__file__)
 
 def getModuleFolder(moduleName):
     """ Returns the path of a module without importing it"""
@@ -176,8 +69,6 @@
     spec = importlib.util.find_spec(moduleName)
     return dirname(spec.origin)
 
-
->>>>>>> 8859b040
 def join(*paths):
     """ join paths from HOME . """
     return os.path.join(HOME, *paths)
@@ -192,5 +83,4 @@
 def genNotesHeading():
     return SCIPION_NOTES_HEADING_MSG
 
-
 from .config import Config