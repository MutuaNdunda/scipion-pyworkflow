# **************************************************************************
# *
# * Authors:     J.M. De la Rosa Trevin (jmdelarosa@cnb.csic.es)
# *              Jose Gutierrez (jose.gutierrez@cnb.csic.es)
# *
# * Unidad de  Bioinformatica of Centro Nacional de Biotecnologia , CSIC
# *
# * This program is free software; you can redistribute it and/or modify
# * it under the terms of the GNU General Public License as published by
# * the Free Software Foundation; either version 2 of the License, or
# * (at your option) any later version.
# *
# * This program is distributed in the hope that it will be useful,
# * but WITHOUT ANY WARRANTY; without even the implied warranty of
# * MERCHANTABILITY or FITNESS FOR A PARTICULAR PURPOSE.  See the
# * GNU General Public License for more details.
# *
# * You should have received a copy of the GNU General Public License
# * along with this program; if not, write to the Free Software
# * Foundation, Inc., 59 Temple Place, Suite 330, Boston, MA
# * 02111-1307  USA
# *
# *  All comments concerning this program package may be sent to the
# *  e-mail address 'scipion@cnb.csic.es'
# *
# **************************************************************************
"""
This modules implements the automatic
creation of protocol form GUI from its
params definition.
"""
import os
import Tkinter as tk
import ttk
from collections import OrderedDict
from itertools import izip
from datetime import datetime

import pyworkflow.object as pwobj
from pyworkflow.gui.project.utils import getStatusColorFromRun
from pyworkflow.mapper import Mapper
from pyworkflow.utils import startDebugger
from pyworkflow.utils.path import getHomePath
from pyworkflow.utils.properties import Message, Icon, Color
from pyworkflow.viewer import DESKTOP_TKINTER
import pyworkflow.protocol.params as params
from pyworkflow.protocol import Protocol, LegacyProtocol
import gui
from gui import configureWeigths, Window
from browser import FileBrowserWindow
from widgets import Button, HotButton, IconButton
from dialog import showInfo, EditObjectDialog, ListDialog, askYesNo, Dialog
from canvas import Canvas
from tree import TreeProvider, BoundTree


THREADS = 'Threads'
MPI = 'MPI'

# ----------------- Variables wrappers around more complex objects ------------

class BoolVar:
    """Wrapper around tk.IntVar"""
    def __init__(self, value=None):
        self.tkVar = tk.IntVar()
        self.set(value)
        self.trace = self.tkVar.trace
        
    def set(self, value):
        if value is None:
            self.tkVar.set(-1)
        elif value:
            self.tkVar.set(1)
        else:
            self.tkVar.set(0)    
            
    def get(self):
        if self.tkVar.get() == -1:
            return None

        return self.tkVar.get() == 1    
    
    
class PointerVar:
    """ Wrapper around tk.StringVar to hold object pointers. """
    def __init__(self, protocol):
        self.tkVar = tk.StringVar()
        self._pointer = pwobj.Pointer()
        self.trace = self.tkVar.trace
        self._protocol = protocol
        
    def set(self, value):
        if value is None:
            value = pwobj.Pointer(None)
        if not isinstance(value, pwobj.Pointer):
            raise Exception('Pointer var should be used with pointers!!!\n'
                            ' Passing: %s, type: %s' % (value, type(value)))
        self._pointer.copy(value)
            
        label, _ = getPointerLabelAndInfo(self._pointer,
                                          self._protocol.getMapper())
        self.tkVar.set(label)   
     
    def get(self):
        return self._pointer
    
    def getPointer(self):
        return self._pointer
    
    def remove(self):
        self.set(None)
    
    
class MultiPointerVar:
    """
    Wrapper around tk.StringVar to hold object pointers.
    This class is related with MultiPointerTreeProvider, which
    stores the list of pointed objects and have the logic to
    add and remove from the list.
    """
    def __init__(self, provider, tree):
        # keep a reference to tree provider to add or remove objects
        self.provider = provider
        self.tree = tree
        self.tkVar = tk.StringVar()
        self.trace = self.tkVar.trace
        
    def _updateObjectsList(self):
        self.tkVar.set(str(datetime.now()))  # cause a trace to notify changes
        self.tree.update()  # Update the tkinter tree gui
        
    def set(self, value):
        if isinstance(value, pwobj.Object) or isinstance(value, list):
            self.provider.addObject(value)
            self._updateObjectsList()
          
    def remove(self):
        """ Remove first element selected. """
        values = self.getSelectedObjects()
        for v in values:
            self.provider.removeObject(v)
        self._updateObjectsList()
        
    def getSelectedObjects(self):
        return self.tree.getSelectedObjects()
        
    def get(self):
        return self.provider.getObjects()
    
    
class MultiPointerTreeProvider(TreeProvider):
    """
    Store several pointers to objects to be used in a BoundTree and as
    storage from MultiPointerVar. 
    """
    def __init__(self, mapper):
        TreeProvider.__init__(self)
        self._objectDict = OrderedDict()
        self._mapper = mapper
        
    def _getObjKey(self, obj):
        """ 
        This method will create an unique key to 
        identify the pointed object. The objId is not
        enough because of pointers and extended values
        to items inside a set or properties.
        """
        strId = None
        
        if isinstance(obj, pwobj.Pointer):
            
            if obj.hasValue():
                strId = obj.getObjValue().strId()
            
                if obj.hasExtended():
                    strId += obj.getExtended()
                
        else:
            strId = obj.strId()
            
        if strId is None:
            raise Exception('ERROR: strId is None for MultiPointerTreeProvider!!!')
        
        return strId
        
    def _getObjPointer(self, obj):
        """ If obj is a pointer return obj. If not
        create a pointer and return it.
        """
        if isinstance(obj, pwobj.Pointer):
            ptr = obj
        else:
            ptr = pwobj.Pointer(value=obj)
            
        return ptr

    def _addObject(self, obj):
        strId = self._getObjKey(obj)
        ptr = self._getObjPointer(obj)
        ptr._strId = strId
        
        self._objectDict[strId] = ptr
           
    def addObject(self, obj):
        if isinstance(obj, list):
            for o in obj:
                self._addObject(o)
        else:
            self._addObject(obj) 
        
    def removeObject(self, obj):
        strId = self._getObjKey(obj)
        if strId in self._objectDict:
            del self._objectDict[strId]
     
    def getObjects(self):
        return self._objectDict.values()
        
    def getColumns(self):
        return [('Object', 250), ('Info', 150)]
    
    def getObjectInfo(self, obj):
        label, info = getPointerLabelAndInfo(obj, self._mapper)
        return {'key': obj._strId, 'text': label, 'values': ('  ' + info,)}
   
   
class ComboVar:
    """ Create a variable that display strings (for combobox)
    but the values are integers (for the underlying EnumParam).
    """
    def __init__(self, enum):
        self.tkVar = tk.StringVar()
        self.enum = enum
        self.value = None
        self.trace = self.tkVar.trace
        
    def set(self, value):
        self.value = value
        if isinstance(value, int):
            self.tkVar.set(self.enum.choices[value])
        else:
            self.tkVar.set(value) # also support string values
                    
    def get(self):
        v = self.tkVar.get()
        self.value = None
        for i, c in enumerate(self.enum.choices):
            if c == v:
                self.value = i
            
        return self.value         
        

# ---------------- Some used providers for the TREES --------------------------

class ProtocolClassTreeProvider(TreeProvider):
    """Will implement the methods to provide the object info
    of subclasses objects(of className) found by mapper"""
    def __init__(self, protocolClassName):
        TreeProvider.__init__(self)
        self.protocolClassName = protocolClassName
     
    def getObjects(self):
        from pyworkflow.em import findSubClasses, Domain
        return [pwobj.String(s)
                for s in findSubClasses(Domain.getProtocols(),
                                        self.protocolClassName).keys()]
        
    def getColumns(self):
        return [('Protocol', 250)]
    
    def getObjectInfo(self, obj):
        return {'key': obj.get(),
                'values': (obj.get(),)}


def getPointerLabelAndInfo(pobj, mapper):
    """ 
    Return a string to represent selected objects
    that are stored by pointers.
    This function will be used from PointerVar and MultiPointerVar.
    """
    label = getObjectLabel(pobj, mapper)
    obj = pobj.get()
    info = str(obj) if obj is not None else ''
    
    return label, info
    
    
def getObjectLabel(pobj, mapper):
    """ We will try to show in the list the string representation
    that is more readable for the user to pick the desired object.
    """
    #FIXME, maybe we can remove this function
    obj = pobj.get()
    prot = pobj.getObjValue()
        
    if prot is None:
        label = ''
    elif obj is None:
        label = '%s.%s' % (prot.getRunName(), pobj.getExtended())
    else:
        # This is for backward compatibility
        # Now always the pobj.getObjValue() should
        # be the protocol
        extended = pobj.getExtended() if isinstance(prot, Protocol) else ''
        while not isinstance(prot, Protocol):
            extended = '%s.%s' % (prot.getLastName(), extended)
            prot = mapper.getParent(prot)
        label = obj.getObjLabel().strip()
        if not len(label):
            label = '%s.%s' % (prot.getRunName(), extended)

    label = label.replace("\n"," ")
    if obj is not None:
        return label + " (%d)" % obj.getObjId()
    return label

    
class SubclassesTreeProvider(TreeProvider):
    """Will implement the methods to provide the object info
    of subclasses objects(of className) found by mapper"""
    CREATION_COLUMN = 'Creation'
    INFO_COLUMN = 'Info'

    def __init__(self, protocol, pointerParam, selected=None):
        TreeProvider.__init__(self, sortingColumnName=self.CREATION_COLUMN,
                              sortingAscending=False)

        self.param = pointerParam
        self.selected = selected # FIXME
        self.selectedDict = {}
        self.protocol = protocol
        self.mapper = protocol.mapper
        self.maxNum = 200

    def getObjects(self):
        import pyworkflow.em as em 
        # Retrieve all objects of type className
        project = self.protocol.getProject()
        className = self.param.pointerClass.get()
        condition = self.param.pointerCondition.get()
        # Get the classes that are valid as input object
        classes = [em.findClass(c.strip()) for c in className.split(",")]
        objects = []

        # Do no refresh again and take the runs that are loaded
        # already in the project. We will prefer to save time
        # here than have the 'very last' version of the runs and objects
        runs = project.getRuns(refresh=False)
        
        for prot in runs:
            # Make sure we don't include previous output of the same 
            # protocol, it will cause a recursive loop
            if prot.getObjId() != self.protocol.getObjId():
                # Check if the protocol itself is one of the desired classes
                if any(issubclass(prot.getClass(), c) for c in classes):
                    p = pwobj.Pointer(prot)
                    objects.append(p)
                
                for paramName, attr in prot.iterOutputEM():
                    def _checkParam(paramName, attr):
                        # If attr is a sub-classes of any desired one, add it to the list
                        # we should also check if there is a condition, the object 
                        # must comply with the condition
                        p = None
                        if (any(isinstance(attr, c) for c in classes) and
                            (not condition or 
                             attr.evalCondition(condition))):
                            p = pwobj.Pointer(prot, extended=paramName)
                            p._allowsSelection = True
                            objects.append(p)

                        # JMRT: Adding the inner items cause a significant
                        # performance penalty, anyway, subsets can be selected
                        # from showj GUI and used as inputs.
                        # If attr is a set, then we should consider its elements
                        # JMRT: The inclusion of subitems as possible inputs
                        # is causing a performance penalty. So for the moment
                        # we will restrict that to SetOfVolumes only
                        if isinstance(attr, em.SetOfVolumes) or \
                                isinstance(attr, em.SetOfPDBs):
                            # If the ITEM type match any of the desired classes
                            # we will add some elements from the set
                            if (attr.ITEM_TYPE is not None and
                                any(issubclass(attr.ITEM_TYPE, c) for c in classes)):
                                if p is None: # This means the set have not be added
                                    p = pwobj.Pointer(prot, extended=paramName)
                                    p._allowsSelection = False
                                    objects.append(p)
                                # Add each item on the set to the list of objects
                                try:
                                    for i, item in enumerate(attr):
                                        if i == self.maxNum: # Only load up to NUM particles
                                            break
                                        pi = pwobj.Pointer(prot, extended=paramName)
                                        pi.addExtended(item.getObjId())
                                        pi._parentObject = p
                                        objects.append(pi)
                                except Exception as ex:
                                    print("Error loading items from:")
                                    print("  protocol: %s, attribute: %s"
                                          % (prot.getRunName(), paramName))
                                    print("  dbfile: ",
                                          os.path.join(project.getPath(),
                                                       attr.getFileName()))
                                    print(ex)
                    _checkParam(paramName, attr)
                    # The following is a dirty fix for the RCT case where there
                    # are inner output, maybe we should consider extend this for 
                    # in a more general manner
                    for subParam in ['_untilted', '_tilted']:
                        if hasattr(attr, subParam):
                            _checkParam('%s.%s' % (paramName, subParam), 
                                        getattr(attr, subParam))

        # Sort objects before returning them
        self._sortObjects(objects)

        return objects

    def _sortObjects(self, objects):
        objects.sort(key=self.objectKey, reverse=not self.isSortingAscending())

    def objectKey(self, pobj):

        obj = self._getParentObject(pobj,pobj)

        if self._sortingColumnName == SubclassesTreeProvider.CREATION_COLUMN:
            return self._getObjectCreation(obj.get())
        elif self._sortingColumnName == SubclassesTreeProvider.INFO_COLUMN:
            return self._getObjectInfoValue(obj.get())
        else:
            return self._getPointerLabel(obj)

    def getColumns(self):
        return [('Object', 300), (SubclassesTreeProvider.INFO_COLUMN, 250),
                (SubclassesTreeProvider.CREATION_COLUMN, 150)]
    
    def isSelected(self, obj):
        """ Check if an object is selected or not. """
        if self.selected:
            for s in self.selected:
                if s and s.getObjId() == obj.getObjId():
                    return True
        return False

    @staticmethod
    def _getParentObject(pobj, default=None):
        return getattr(pobj, '_parentObject', default)

    def getObjectInfo(self, pobj):
        parent = self._getParentObject(pobj)

        # Get the label
        label = self._getPointerLabel(pobj, parent)
            
        obj = pobj.get()
        objId = pobj.getUniqueId()
        
        isSelected = objId in self.selectedDict
        self.selectedDict[objId] = True
            
        return {'key': objId, 'text': label,
                'values': (self._getObjectInfoValue(obj),
                           self._getObjectCreation(obj)),
                'selected': isSelected, 'parent': parent}

    @staticmethod
    def _getObjectCreation(obj):

        return obj.getObjCreation()

    @staticmethod
    def _getObjectInfoValue(obj):

        return str(obj).replace(obj.getClassName(), '')

    def _getPointerLabel(self, pobj, parent=None):

        # If parent is not provided, try to get it, it might have none.
        if parent is None: parent = self._getParentObject(pobj)

        # If there is no parent
        if parent is None:
            return getObjectLabel(pobj, self.mapper)
        else:  # This is an item coming from a set
            # If the object has label include the label
            if pobj.get().getObjLabel():
                return 'item %s - %s' % (pobj.get().strId(), pobj.get().getObjLabel())
            else:
                return 'item %s' % pobj.get().strId()

    def getObjectActions(self, pobj):
        obj = pobj.get()
        actions = []    
        from pyworkflow.em import findViewers
        viewers = findViewers(obj.getClassName(), DESKTOP_TKINTER)
        for v in viewers:
            actions.append(('Open with %s' % v.__name__, 
                            lambda : v(project=self.protocol.getProject()).visualize(obj)))
            
        return actions
    
    
# TODO: check if need to inherit from SubclassesTreeProvider
class RelationsTreeProvider(SubclassesTreeProvider):
    """Will implement the methods to provide the object info
    of subclasses objects(of className) found by mapper"""
    def __init__(self, protocol, relationParam, selected=None):
        SubclassesTreeProvider.__init__(self, protocol, relationParam, selected)
        self.item = protocol.getAttributeValue(relationParam.getAttributeName())
        self.direction = relationParam.getDirection()
        self.relationParam = relationParam
        
    def getObjects(self):
        objects = []
        if self.item is not None:
            project = self.protocol.getProject()
            for pobj in project.getRelatedObjects(self.relationParam.getName(),
                                                  self.item, self.direction,
                                                  refresh=True):
                objects.append(pobj.clone())

        # Sort objects
        self._sortObjects(objects)

        return objects
    
# --------------------- Other widgets ----------------------------------------
# http://tkinter.unpythonic.net/wiki/VerticalScrolledFrame


class VerticalScrolledFrame(tk.Frame):
    """A pure Tkinter scrollable frame that actually works!
    * Use the 'interior' attribute to place widgets inside the scrollable frame
    * Construct and pack/place/grid normally
    * This frame only allows vertical scrolling

    """
    def __init__(self, parent, *args, **kw):
        tk.Frame.__init__(self, parent, *args, **kw)            

        # create a canvas object and a vertical scrollbar for scrolling it
        vscrollbar = tk.Scrollbar(self, orient=tk.VERTICAL)
        vscrollbar.pack(fill=tk.Y, side=tk.RIGHT, expand=tk.FALSE)
        canvas = Canvas(self, bd=0, highlightthickness=0,
                        yscrollcommand=vscrollbar.set)
        canvas.pack(side=tk.LEFT, fill=tk.BOTH, expand=tk.TRUE)
        vscrollbar.config(command=canvas.yview)

        # reset the view
        canvas.xview_moveto(0)
        canvas.yview_moveto(0)

        # create a frame inside the canvas which will be scrolled with it
        self.interior = interior = tk.Frame(canvas)
        interior_id = canvas.create_window(0, 0, window=interior,
                                           anchor=tk.NW)

        # track changes to the canvas and frame width and sync them,
        # also updating the scrollbar
        def _configure_interior(event):
            # update the scrollbars to match the size of the inner frame
            size = (interior.winfo_reqwidth(), interior.winfo_reqheight())
            canvas.config(scrollregion="0 0 %s %s" % size)
            if interior.winfo_reqwidth() != canvas.winfo_width():
                # update the canvas's width to fit the inner frame
                canvas.config(width=interior.winfo_reqwidth())
        interior.bind('<Configure>', _configure_interior)

        def _configure_canvas(event):
            if interior.winfo_reqwidth() != canvas.winfo_width():
                # update the inner frame's width to fill the canvas
                canvas.itemconfigure(interior_id, width=canvas.winfo_width())
        canvas.bind('<Configure>', _configure_canvas)


class SectionFrame(tk.Frame):
    """This class will be used to create a frame for the Section
    That will have a header with red color and a content frame
    with white background
    """
    def __init__(self, master, label, callback=None, height=15, **args):
        headerBgColor = args.get('headerBgColor', gui.cfgButtonBgColor)
        if 'headerBgColor' in args:
            del args['headerBgColor']
        self.height = height
        tk.Frame.__init__(self, master, **args)
        configureWeigths(self, row=1)
        self._createHeader(label, headerBgColor)
        self._createContent()
        tk.Frame.grid(self, row=0, column=0, sticky="new")
        
    def _createHeader(self, label, bgColor):
        self.headerFrame = tk.Frame(self, bd=2, relief=tk.RAISED, bg=bgColor,
                                    name="sectionheaderframe")
        self.headerFrame.grid(row=0, column=0, sticky='new')
        configureWeigths(self.headerFrame)
        self.headerFrame.columnconfigure(1, weight=1)
        self.headerLabel = tk.Label(self.headerFrame, text=label, fg='white',
                                    bg=bgColor, name="sectionheaderlabel")
        self.headerLabel.grid(row=0, column=0, sticky='nw')
        
    def _createContent(self):
        canvasFrame = tk.Frame(self, name="sectioncontentframe")
        configureWeigths(canvasFrame)
        self.canvas = Canvas(canvasFrame, width=625, height=self.height,
                             name="sectioncanvas")
        self.canvas.grid(row=0, column=0, sticky='news')
        canvasFrame.grid(row=1, column=0, sticky='news')
        
        configureWeigths(self.canvas)
                
        self.contentFrame = tk.Frame(self.canvas, bg='white', bd=0,
                                     name="sectioncanvasframe")
        self.contentFrame.grid(row=1, column=0, sticky='news')
        self.contentId = self.canvas.create_window(0, 0, anchor=tk.NW,
                                                   window=self.contentFrame)

        self.contentFrame.bind('<Configure>', self._configure_interior)
        self.canvas.bind('<Configure>', self._configure_canvas)
        
        self.contentFrame.columnconfigure(1, weight=1)
        self.columnconfigure(0, weight=1)

    def  _getReqSize(self, widget):
        return widget.winfo_reqwidth(), widget.winfo_reqheight()
    
    def _getSize(self, widget):
        return widget.winfo_width(), widget.winfo_height()
    # track changes to the canvas and frame width and sync them,
    # also updating the scrollbar
    def _configure_interior(self, event=None):

        # update the scrollbars to match the size of the inner frame
        fsize = self._getReqSize(self.contentFrame)
        csize = self._getSize(self.canvas)
        if fsize != csize:
            # update the canvas's width to fit the inner frame
            self.canvas.config(width=fsize[0], height=fsize[1])
            self.canvas.config(scrollregion="0 0 %s %s" % fsize)

    def _configure_canvas(self, event=None):
        fsize = self._getReqSize(self.contentFrame)
        csize = self._getSize(self.canvas)
        if fsize != csize:
            # update the inner frame's width to fill the canvas
            self.canvas.itemconfigure(self.contentId, width=csize[0])
            if csize[1] < fsize[1]:
                self.canvas.itemconfigure(self.contentId, height=fsize[1])
                self.canvas.config(scrollregion="0 0 %s %s" % csize)
                
    def adjustContent(self):
        self._configure_interior()
        self.update_idletasks()
        self._configure_canvas()

                    
class SectionWidget(SectionFrame):
    """This class will be used to create a section in FormWindow"""
    def __init__(self, form, master, section, height, callback=None, **args):
        self.form = form
        self.section = section
        self.callback = callback
        SectionFrame.__init__(self, master, self.section.label.get(),
                              height=height, **args)
        
    def _createHeader(self, label, bgColor):
        SectionFrame._createHeader(self, label, bgColor)        
        
        if self.section.hasQuestion():
            question = self.section.getQuestion() 
            self.paramName = self.section.getQuestionName()            
            self.var = BoolVar()
            self.var.set(question.get())
            self.var.trace('w', self._onVarChanged)
            
            self.chbLabel = tk.Label(self.headerFrame, text=question.label.get(),
                                     fg='white', bg=bgColor)
            self.chbLabel.grid(row=0, column=1, sticky='e', padx=2)
            
            self.chb = tk.Checkbutton(self.headerFrame, variable=self.var.tkVar, 
                                      bg=bgColor,
                                      activebackground=gui.cfgButtonActiveBgColor)
            self.chb.grid(row=0, column=2, sticky='e')
        
    def show(self):
        self.contentFrame.grid(row=1, column=0, sticky='news', padx=5, pady=5)
        
    def hide(self):
        self.contentFrame.grid_remove()
        
    def _onVarChanged(self, *args):
        if self.get():
            self.show()
        else:
            self.hide()
            
        if self.callback is not None:
            self.callback(self.paramName) 
            
    def get(self):
        """Return boolean value if is selected"""
        return self.var.get()
    
    def set(self, value):
        self.var.set(value)
    
               
class ParamWidget:
    """For each one in the Protocol parameters, there will be
    one of this in the Form GUI.
    It is mainly composed by:
    A Label: put in the left column
    A Frame(content): in the middle column and container
      of the specific components for this parameter
    A Frame(buttons): a container for available actions buttons
    It will also have a Variable that should be set when creating 
      the specific components"""
    def __init__(self, row, paramName, param, window, parent, value, 
                 callback=None, visualizeCallback=None, column=0,
                 showButtons=True):
        self.window = window
        self._protocol = self.window.protocol
        if self._protocol.getProject() is None:
            print(">>> ERROR: Project is None for protocol: %s, "
                  "start winpdb to debug it" % self._protocol)
            startDebugger()
        self.row = row
        self.column = column
        self.paramName = paramName
        self.param = param
        self.parent = parent
        self.visualizeCallback = visualizeCallback
        self.var = None
        
        self._btnCol = 0
        self._labelFont = self.window.font

        self._initialize(showButtons)
        self._createLabel()  # self.label should be set after this
        self._createContent()  # self.content and self.var should be set after this
        
        if self.var: # Groups have not self.var
            self.set(value)
            self.callback = callback
            self.var.trace('w', self._onVarChanged)
        
    def _initialize(self, showButtons):
        # Show buttons = False means the widget is inside a Line group
        # then, some of the properties change accordingly
        if showButtons: 
            self._labelSticky = 'ne'
            self._padx, self._pady = 2, 2
            self._entryWidth = 10
            if self.param.isImportant():
                self._labelFont = self.window.fontBold
            self.parent.columnconfigure(0, minsize=250)
            self.parent.columnconfigure(1, minsize=250)
            self.btnFrame = tk.Frame(self.parent, bg='white')
        else:
            self.btnFrame = None
            self._labelSticky = 'ne'
            self._padx, self._pady = 2, 0
            self._labelFont = self.window.fontItalic
            self._entryWidth = 8
        self._onlyLabel = False
        
    def _getParamLabel(self):
        return self.param.label.get()
        
    def _createLabel(self):
        bgColor = 'white'
        
        if self.param.isExpert():
            bgColor = 'grey'
        
        self.label = tk.Label(self.parent, text=self._getParamLabel(), 
                              bg=bgColor, font=self._labelFont, wraplength=500)
               
    def _createContent(self):
        self.content = tk.Frame(self.parent, bg='white')
        gui.configureWeigths(self.content)
        # self.var should be set after this
        self._createContentWidgets(self.param, self.content)
        
    def _addButton(self, text, imgPath, cmd):
        if self.btnFrame:
            btn = IconButton(self.btnFrame, text, imgPath,
                             highlightthickness=0, command=cmd)
            btn.grid(row=0, column=self._btnCol, sticky='nes', padx=1, pady=4)
            self.btnFrame.columnconfigure(self._btnCol, weight=1)
            self._btnCol += 1
        
    def _showHelpMessage(self, e=None):
        showInfo("Help", self.param.help.get(), self.parent)
        
    def _showInfo(self, msg):
        showInfo("Info", msg, self.parent)
        
    def _showWizard(self, e=None):
        wizClass = self.window.wizards[self.wizParamName]
        wizard = wizClass()
        wizard.show(self.window)
        
    def _findParamWizard(self):
        """ Search if there are registered wizards for this param
        or any of its subparams (for the case of Line groups)
        """
        if self.paramName in self.window.wizards:
            self.wizParamName = self.paramName
            return True
        
        if isinstance(self.param, params.Line):
            for name, _ in self.param.iterParams():
                if name in self.window.wizards:
                    self.wizParamName = name
                    return True
        # Search in sub-params
        return False
               
    @staticmethod
    def createBoolWidget(parent, **args):
        """ Return a BoolVar associated with a yes/no selection. 
        **args: extra arguments passed to tk.Radiobutton and tk.Frame
            constructors.
        """
        var = BoolVar()
        frameArgs = dict(args)
        if 'font' in frameArgs:
            del frameArgs['font']
        frame = tk.Frame(parent, **frameArgs)
        rb1 = tk.Radiobutton(frame, text='Yes', variable=var.tkVar,
                             highlightthickness=0, value=1, **args)
        rb1.grid(row=0, column=0, padx=2, sticky='w')
        rb2 = tk.Radiobutton(frame, text='No', variable=var.tkVar,
                             highlightthickness=0, value=0, **args)
        rb2.grid(row=0, column=1, padx=2, sticky='w') 
        
        return (var, frame)
    
    def _createContentWidgets(self, param, content):
        """Create the specific widgets inside the content frame"""
        # Create widgets for each type of param
        t = type(param)
        entryWidth = 30
        sticky="we"

        if t is params.HiddenBooleanParam:
            var = 0
        
        elif t is params.BooleanParam:
            var, frame = ParamWidget.createBoolWidget(content, bg='white', 
                                                      font=self.window.font)
            frame.grid(row=0, column=0, sticky='w')
        
        elif t is params.EnumParam:
            var = ComboVar(param)
            if param.display == params.EnumParam.DISPLAY_COMBO:
                combo = ttk.Combobox(content, textvariable=var.tkVar, 
                                     state='readonly', font=self.window.font)
                combo['values'] = param.choices
                combo.grid(row=0, column=0, sticky='we')
            elif param.display == params.EnumParam.DISPLAY_LIST:
                for i, opt in enumerate(param.choices):
                    rb = tk.Radiobutton(content, text=opt, variable=var.tkVar, 
                                        value=opt, font=self.window.font,
                                        bg='white', highlightthickness=0)
                    rb.grid(row=i, column=0, sticky='w')
            elif param.display == params.EnumParam.DISPLAY_HLIST:
                rbFrame = tk.Frame(content, bg='white')
                rbFrame.grid(row=0, column=0, sticky='w')
                for i, opt in enumerate(param.choices):                    
                    rb = tk.Radiobutton(rbFrame, text=opt, variable=var.tkVar, 
                                        value=opt, font=self.window.font,
                                        bg='white')
                    rb.grid(row=0, column=i, sticky='w', padx=(0, 5))                
            else:
                raise Exception("Invalid display value '%s' for EnumParam"
                                % str(param.display))
        
        elif t is params.MultiPointerParam:
            tp = MultiPointerTreeProvider(self._protocol.mapper)
            tree = BoundTree(content, tp, height=5)
            var = MultiPointerVar(tp, tree)
            tree.grid(row=0, column=0, sticky='we')
            self._addButton("Select", Icon.ACTION_SEARCH, self._browseObject)
            self._addButton("Remove", Icon.ACTION_DELETE, self._removeObject)
            self._selectmode = 'extended' # allows multiple object selection
            self.visualizeCallback = self._visualizeMultiPointerParam
        
        elif t is params.PointerParam or t is params.RelationParam:
            var = PointerVar(self._protocol)
            var.trace('w', self.window._onPointerChanged)
            entry = tk.Label(content, textvariable=var.tkVar,
                             font=self.window.font, anchor="w")
            entry.grid(row=0, column=0, sticky='we')
            
            if t is params.RelationParam:
                btnFunc = self._browseRelation
                removeFunc = self._removeRelation
            else:
                btnFunc = self._browseObject
                removeFunc = self._removeObject
                
                self.visualizeCallback = self._visualizePointerParam
            self._selectmode = 'browse' # single object selection
                
            self._addButton("Select", Icon.ACTION_SEARCH, btnFunc)
            self._addButton("Remove", Icon.ACTION_DELETE, removeFunc)
        
        elif t is params.ProtocolClassParam:
            var = tk.StringVar()
            entry = tk.Label(content, textvariable=var, font=self.window.font,
                             anchor="w")
            entry.grid(row=0, column=0, sticky='we')

            protClassName = self.param.protocolClassName.get()
            
            if self.param.allowSubclasses:
                from pyworkflow.em import findSubClasses, Domain
                classes = findSubClasses(Domain.getProtocols(), protClassName).keys()
            else:
                classes = [protClassName]
            
            if len(classes) > 1:
                self._addButton("Select", Icon.ACTION_SEARCH,
                                self._browseProtocolClass)
            else:
                var.set(classes[0])
            
            self._addButton("Edit", Icon.ACTION_EDIT, self._openProtocolForm)

        elif t is params.Line:
            var = None
            
        elif t is params.LabelParam:
            var = None
            self._onlyLabel = True
        else:
            var = tk.StringVar()
            if issubclass(t, params.FloatParam) or issubclass(t, params.IntParam):
                # Reduce the entry width for numbers entries
                entryWidth = self._entryWidth
                sticky = 'w'

            entry = tk.Entry(content, width=entryWidth, textvariable=var, 
                             font=self.window.font)
            entry.grid(row=0, column=0, sticky=sticky)
            
            if issubclass(t, params.PathParam):
                self._entryPath = entry
                self._addButton('Browse', Icon.ACTION_BROWSE, self._browsePath)

        if self.visualizeCallback is not None:
            self._addButton(Message.LABEL_BUTTON_VIS, Icon.ACTION_VISUALIZE,
                            self._visualizeVar)
        
        if self._findParamWizard():
            self._addButton(Message.LABEL_BUTTON_WIZ, Icon.ACTION_WIZ,
                            self._showWizard)
        
        if param.help.hasValue():
            self._addButton(Message.LABEL_BUTTON_HELP, Icon.ACTION_HELP,
                            self._showHelpMessage)

        self.var = var

    def _visualizeVar(self, e=None):
        """ Visualize specific variable. """
        self.visualizeCallback(self.paramName)
        
    def _visualizePointer(self, pointer):
        obj = pointer.get()
        
        if obj is None:
            label, _ = getPointerLabelAndInfo(pointer, self._protocol.getMapper())
            self._showInfo('*%s* points to *None*' % label)
        else:
            from pyworkflow.em import findViewers
            viewers = findViewers(obj.getClassName(), DESKTOP_TKINTER)
            if len(viewers):
                ViewerClass = viewers[0]  # Use the first viewer registered
                # Instantiate the viewer and visualize object
                viewer = ViewerClass(project=self._protocol.getProject(),
                                     protocol=self._protocol,
                                     parent=self.window)
                viewer.visualize(obj)
            else:
                self._showInfo("There is no viewer registered for "
                               "*%s* object class." % obj.getClassName())
    
    def _visualizePointerParam(self, paramName):
        pointer = self.var.get()
        if pointer.hasValue():
            self._visualizePointer(pointer)
        else:
            self._showInfo("Select input first.")
    
    def _visualizeMultiPointerParam(self, paramName):
        selection = self.var.getSelectedObjects()
        for pointer in selection:
            self._visualizePointer(pointer)
        
    def _browseObject(self, e=None):
        """Select an object from DB
        This function is suppose to be used only for PointerParam"""
        value = self.get()
        selected = []
        if isinstance(value, list):
            selected = value
        elif selected is not None:
            selected = [value]
        tp = SubclassesTreeProvider(self._protocol, self.param,
                                    selected=selected)
        
        def validateSelected(selectedItems):
            for item in selectedItems:
                if not getattr(item, '_allowsSelection', True):
                    return "Please select object of types: %s" % self.param.pointerClass.get()

        title = "Select object of types: %s" % self.param.pointerClass.get()

        pointerCond = self.param.pointerCondition.get()

        if pointerCond:
            title += " (condition: %s)" % pointerCond
                                            
        dlg = ListDialog(self.parent, title, tp,
                         "Double click selects the item, right-click allows "
                         "you to visualize it",
                         validateSelectionCallback=validateSelected,
                         selectmode=self._selectmode, selectOnDoubleClick=True)

        if dlg.values:
            if isinstance(self.param, params.MultiPointerParam):
                self.set(dlg.values)
            elif isinstance(self.param, params.PointerParam):
                self.set(dlg.values[0])
            else:
                raise Exception('Invalid param class: %s' % type(self.param))
        
    def _removeObject(self, e=None):
        """ Remove an object from a MultiPointer param. """
        self.var.remove()
                        
    def _browseRelation(self, e=None):
        """Select a relation from DB
        This function is suppose to be used only for RelationParam. """
        tp = RelationsTreeProvider(self._protocol, self.param,
                                   selected=self.get())
        dlg = ListDialog(self.parent, "Select object", tp,
                         "Double click selects the item, right-click allows "
                         "you to visualize it",
                         selectmoded=self._selectmode,
                         selectOnDoubleClick=True)
        if dlg.values:
            self.set(dlg.values[0])
            
    def _removeRelation(self, e=None):
        self.var.remove()
            
    def _browseProtocolClass(self, e=None):
        tp = ProtocolClassTreeProvider(self.param.protocolClassName.get())
        dlg = ListDialog(self.parent, "Select protocol", tp,
                         selectmode=self._selectmode)
        if dlg.value is not None:
            self.set(dlg.value)
            self._openProtocolForm()
            
    def _browsePath(self, e=None):
        def onSelect(obj):
            self.set(obj.getPath())

        v = self.get().strip()
        path = None
        if v:
            v = os.path.dirname(v)
            if os.path.exists(v):
                path = v        
        if not path:
            path = getHomePath()
        browser = FileBrowserWindow("Browsing", self.window, path=path,
                                    onSelect=onSelect)
        browser.show()
            
    def _openProtocolForm(self, e=None):
        className = self.get().strip()
        if len(className):
            instanceName = self.paramName + "Instance"
            protocol = self._protocol
            #TODO check if is present and is selected a different
            # class, so we need to delete that and create a new instance
            if not hasattr(protocol, instanceName):
                from pyworkflow.em import findClass
                cls = findClass(className)
                protocol._insertChild(instanceName, cls())
            
            prot = getattr(protocol, instanceName)
                
            prot.allowHeader.set(False)
            f = FormWindow("Sub-Protocol: " + instanceName, prot,
                           self._protocolFormCallback, self.window,
                           childMode=True)
            f.show()
        else:
            self._showInfo("Select the protocol class first")
        
    def _protocolFormCallback(self, e=None):
        pass
    
    def _onVarChanged(self, *args):
        if self.callback is not None:
            self.callback(self.paramName)        
        
    def show(self):
        """Grid the label and content in the specified row"""
        c = self.column
        if self._onlyLabel:
            # Use two columns for this case since we are only displaying a label
            self.label.grid(row=self.row, column=c, sticky=self._labelSticky, 
                            padx=self._padx, pady=self._pady, columnspan=2)
        else:
            self.label.grid(row=self.row, column=c, sticky=self._labelSticky,
                            padx=self._padx, pady=self._pady)

            #Note: for params without label: 1st param in a line param, label usually
            # but take space and pushes the content, avoid this by using it's column
            offset = 1 if not self._getParamLabel() else 0

            self.content.grid(row=self.row, column=c+1-offset,
                              columnspan=1+offset, sticky='news',
                              padx=self._padx, pady=self._pady)
        if self.btnFrame:
            self.btnFrame.grid(row=self.row, column=c+2, padx=self._padx, pady=self._pady,
                               sticky='nsew')
        
    def hide(self):
        self.label.grid_remove()
        self.content.grid_remove()
        if self.btnFrame:
            self.btnFrame.grid_remove()
            
    def display(self, condition):
        """ show or hide depending on the condition. """
        if condition:
            self.show()
        else:
            self.hide()
        
    def set(self, value):
        if value is not None:
            self.var.set(value)
            
        if hasattr(self, '_entryPath'):
            self._entryPath.xview_moveto(1)
        
    def get(self):
        return self.var.get()


class LineWidget(ParamWidget):
    def __init__(self, row, paramName, param, window, parent, value, 
                 callback=None, visualizeCallback=None, column=0,
                 showButtons=True):
        ParamWidget.__init__(self, row, paramName, param, window, parent, None)
        self.show()
        
    def show(self):
        self.label.grid(row=self.row, column=0, sticky=self._labelSticky, padx=2)
        self.content.grid(row=self.row, column=1, sticky='new', columnspan=1,
                          padx=2)
        if self.btnFrame:
            self.btnFrame.grid(row=self.row, column=2, padx=2, sticky='new')
       

class GroupWidget(ParamWidget):
    def __init__(self, row, paramName, param, window, parent):
        ParamWidget.__init__(self, row, paramName, param, window, parent, None)
        
    def _initialize(self, showButtons):
        pass
        
    def _createLabel(self):
        pass
               
    def _createContent(self):
        self.content = tk.LabelFrame(self.parent, text=self.param.getLabel(),
                                     bg='white')
        gui.configureWeigths(self.content,column=1)
        
    def show(self):
        self.content.grid(row=self.row, column=0, sticky='news', columnspan=6,
                          padx=5, pady=5)
        
    def hide(self):
        self.content.grid_remove()  
            
            
class Binding():
    def __init__(self, paramName, var, protocol, *callbacks):
        self.paramName = paramName
        self.var = var
        self.var.set(protocol.getAttributeValue(paramName, ''))
        self.var.trace('w', self._onVarChanged)
        self.callbacks = callbacks
        
    def _onVarChanged(self, *args):
        for cb in self.callbacks:
            cb(self.paramName)
            
    
class FormWindow(Window):
    """ This class will create the Protocol params GUI to fill in the parameters.
    The creation of input parameters will be based on the Protocol Form definition.
    This class will serve as a connection between the GUI variables (tk vars) and 
    the Protocol variables.
    
    Layout:
        There are 4 main blocks that goes each one in a different row1.
        1. Header: will contains the logo, title and some link buttons.
        2. Common: common execution parameters of each run.
        3. Params: the expert level and tabs with the Protocol parameters.
        4. Buttons: buttons at bottom for close, save and execute.
    """
    def __init__(self, title, protocol, callback, master=None, hostList=['localhost'], **kwargs):
        """ Constructor of the Form window. 
        Params:
         title: title string of the windows.
         protocol: protocol from which the form will be generated.
         callback: callback function to call when Save or Execute are press.
        """
        Window.__init__(self, title, master, icon=Icon.SCIPION_ICON,
                        weight=False, minsize=(600, 450), **kwargs)

        # Some initialization
        self.callback = callback
        self.widgetDict = {} # Store tkVars associated with params
        self.visualizeDict = kwargs.get('visualizeDict', {})
        self.bindings = []
        self.hostList = hostList
        self.protocol = protocol
        # This control when to close or not after execute
        self.visualizeMode = kwargs.get('visualizeMode', False)
        self.headerBgColor = Color.RED_COLOR
        if self.visualizeMode:
            self.headerBgColor = Color.DARK_GREY_COLOR
        # Allow to open child protocols form (for workflows)
        self.childMode = kwargs.get('childMode', False)
        self.updateProtocolCallback = kwargs.get('updateProtocolCallback', None)
        from pyworkflow.em import findWizards
        self.wizards = findWizards(protocol, DESKTOP_TKINTER)
        
        # Call legacy for compatibility on protocol
        protocol.legacyCheck()
        self._createGUI()
        
    def _createGUI(self):
        mainFrame = tk.Frame(self.root, name="main")
        configureWeigths(mainFrame, row=2)
        self.root.rowconfigure(0, weight=1)
        self.root.columnconfigure(0, weight=1)

        # "Protocol: XXXXX  - Cite Help
        headerFrame = self._createHeader(mainFrame)
        headerFrame.grid(row=0, column=0, sticky='new')
        
        if self.protocol.allowHeader:
            # Run Section with common attributes (parallel,...)
            commonFrame = self._createCommon(mainFrame)
            commonFrame.grid(row=1, column=0, sticky='new')

        if self._isLegacyProtocol():
            paramsFrame = self._createLegacyInfo(mainFrame)
        else:
            paramsFrame = self._createParams(mainFrame)
        paramsFrame.grid(row=2, column=0, sticky='news')
        
        buttonsFrame = self._createButtons(mainFrame)
        buttonsFrame.grid(row=3, column=0, sticky='se')
        
        mainFrame.grid(row=0, column=0, sticky='news')

        
    def _createHeader(self, parent):
        """ Fill the header frame with the logo, title and cite-help buttons."""
        headerFrame = tk.Frame(parent, name="header")
        #headerFrame.grid(row=0, column=0, sticky='new')
        headerFrame.columnconfigure(0, weight=1)
        package = self.protocol.getClassPackage()

        # Consider legacy protocols
        if self._isLegacyProtocol():
            t = '  Missing protocol: %s' % (Mapper.getObjectPersistingClassName(self.protocol))
        else:
            t = '  Protocol: %s' % (self.protocol.getClassLabel())

        logoPath = self.protocol.getPluginLogoPath() or getattr(package, '_logo', '')

        if logoPath and os.path.exists(logoPath):
            headerLabel = tk.Label(headerFrame, text=t, font=self.fontBig, 
                                   image=self.getImage(logoPath, maxheight=40),
                                   compound=tk.LEFT)
        else:
            headerLabel = tk.Label(headerFrame, text=t, font=self.fontBig)
        headerLabel.grid(row=0, column=0, padx=5, pady=(5,0), sticky='nw')

        # Add status label
        status = self.protocol.status.get()
        # For viewers and new protocols (status less object): skip this
        if status is not None:
            color = getStatusColorFromRun(self.protocol)
            stLabel = tk.Label(headerFrame, text=status, background=color)
            stLabel.grid(row=0, column=1, padx=5, pady=5, sticky='e')

        def _addButton(text, icon, command, col):
            btn = tk.Label(headerFrame, text=text, image=self.getImage(icon), 
                       compound=tk.LEFT, cursor='hand2', name=text.lower())
            btn.bind('<Button-1>', command)
            btn.grid(row=0, column=col, padx=5, sticky='e')
        
        _addButton(Message.LABEL_CITE, Icon.ACTION_REFERENCES,
                   self._showReferences, 2)
        _addButton(Message.LABEL_HELP, Icon.ACTION_HELP, self._showHelp, 3)
        
        return headerFrame
        
    def _showReferences(self, e=None):
        """ Show the list of references of the protocol. """
        self.showInfo('\n'.join(self.protocol.citations()), "References")
        
    def _showHelp(self, e=None):
        """ Show the protocol help. """
        self.showInfo(self.protocol.getHelpText(), "Help")
        
    def _createParallel(self, runFrame, r):
        """ Create the section for MPI, threads and GPU. """

        # Legacy protocols retrieved from the DB may not have this param
        # and legacy mode will fail. Thus the try block
        try:

            # some short notation
            prot = self.protocol  # shortcut notation
            allowThreads = prot.allowThreads  # short notation
            allowMpi = prot.allowMpi  # short notation
            allowGpu = prot.allowsGpu()
            numberOfMpi = prot.numberOfMpi.get()
            numberOfThreads = prot.numberOfThreads.get()
            mode = prot.stepsExecutionMode

            if not (allowThreads or allowMpi or allowGpu):
                return

            self._createHeaderLabel(runFrame, Message.LABEL_PARALLEL, bold=True,
                                    sticky='e', row=r, pady=0)

            if allowThreads or allowMpi:
                procFrame = tk.Frame(runFrame, bg='white')
                r2 = 0
                c2 = 0
                sticky = 'e'

                if mode == params.STEPS_PARALLEL:
                    self.procTypeVar = tk.StringVar()

                    if allowThreads and allowMpi:
                        if numberOfMpi > 1:
                            procs = numberOfMpi
                            self.procTypeVar.set(MPI)
                            prot.numberOfThreads.set(1)
                        else:
                            procs = numberOfThreads
                            self.procTypeVar.set(THREADS)
                            prot.numberOfMpi.set(1)

                        self.procTypeVar.trace('w', self._setThreadsOrMpi)
                        procCombo = tk.Frame(procFrame, bg='white')
                        for i, opt in enumerate([THREADS, MPI]):
                            rb = tk.Radiobutton(procCombo, text=opt,
                                                variable=self.procTypeVar,
                                                value=opt, bg='white',
                                                highlightthickness=0)
                            rb.grid(row=0, column=i, sticky='w', padx=(0, 5))

                        procCombo.grid(row=r2, column=0, sticky='w', pady=15)
                        procEntry = self._createBoundEntry(procFrame,
                                                           Message.VAR_THREADS,
                                                           func=self._setThreadsOrMpi,
                                                           value=procs)
                        procEntry.grid(row=r2, column=1, padx=(0, 5), sticky='w')
                    else:
                        # Show an error message
                        self.showInfo(" If protocol execution is set to "
                                      "STEPS_PARALLEL number of threads and mpi "
                                      "should not be set to zero.")

                else:
                    # ---- THREADS----
                    if allowThreads:
                        self._createHeaderLabel(procFrame, Message.LABEL_THREADS,
                                                sticky=sticky, row=r2, column=c2,
                                                pady=0)
                        entry = self._createBoundEntry(procFrame,
                                                       Message.VAR_THREADS)
                        entry.grid(row=r2, column=c2 + 1, padx=(0, 5), sticky='w')
                        # Modify values to be used in MPI entry
                        c2 += 2
                        sticky = 'w'
                    # ---- MPI ----
                    if allowMpi:
                        self._createHeaderLabel(procFrame, Message.LABEL_MPI,
                                                sticky=sticky, row=r2, column=c2,
                                                pady=0)
                        entry = self._createBoundEntry(procFrame, Message.VAR_MPI)
                        entry.grid(row=r2, column=c2 + 1, padx=(0, 5), sticky='w')

                btnHelp = IconButton(procFrame, Message.TITLE_COMMENT,
                                     Icon.ACTION_HELP,
                                     highlightthickness=0,
                                     command=self._createHelpCommand(
                                         Message.HELP_MPI_THREADS))
                btnHelp.grid(row=0, column=4, padx=(5, 0), pady=2, sticky='e')

                procFrame.columnconfigure(0, minsize=60)
                procFrame.grid(row=r, column=1, sticky='ew', columnspan=2)

                r += 1

            if allowGpu:
                self._createHeaderLabel(runFrame, "GPU IDs", bold=True,
                                        sticky='e', row=r, column=0, pady=0)
                gpuFrame = tk.Frame(runFrame, bg='white')
                gpuFrame.grid(row=r, column=1, sticky='ew', columnspan=2)

                self.useGpuVar = tk.IntVar()

                # For protocols that require GPU, there is not the option to choose
                if not prot.requiresGpu():
                    self.useGpuVar.set(int(prot.useGpu.get()))
                    for i, opt in enumerate(['Yes', 'No']):
                        rb = tk.Radiobutton(gpuFrame, text=opt,
                                            variable=self.useGpuVar,
                                            value=1-i, bg='white',
                                            highlightthickness=0)
                        rb.grid(row=0, column=i, sticky='w', padx=(0, 5), pady=5)

                self.gpuListVar = tk.StringVar()
                self.gpuListVar.set(prot.getAttributeValue(params.GPU_LIST, ''))
                gpuEntry = tk.Entry(gpuFrame, width=9, font=self.font,
                                    textvariable=self.gpuListVar)
                gpuEntry.grid(row=0, column=2, sticky='w',
                              padx=(0, 5), pady=(0, 5))

                # Legacy protocols retrieved from the DB will not have this param
                # and legacy mode will fail. try added at the top.
                gpuListParam = prot.getParam(params.GPU_LIST)
                btnHelp = IconButton(gpuFrame, Message.TITLE_COMMENT,
                                     Icon.ACTION_HELP,
                                     highlightthickness=0,
                                     command=self._createHelpCommand(
                                         gpuListParam.getHelp()))
                btnHelp.grid(row=0, column=3, padx=(5, 0), pady=2, sticky='e')

                # Trace changes in GPU related widgets to store values in protocol
                self.useGpuVar.trace('w', self._setGpu)
                self.gpuListVar.trace('w', self._setGpu)
        except Exception as e:
            print "Parallel section couldn't be created. %s" % e.message

    def _createCommon(self, parent):
        """ Create the second section with some common parameters. """
        commonFrame = tk.Frame(parent, name="commonparams")
        configureWeigths(commonFrame)

        # ---------- Run section ---------
        runSection = SectionFrame(commonFrame, label=Message.TITLE_RUN,
                                  headerBgColor=self.headerBgColor,
                                  name="runsection")

        runFrame = tk.Frame(runSection.contentFrame, bg='white', name="runframe")
        runFrame.grid(row=0, column=0, sticky='new')

        r = 0  # Run name
        self._createHeaderLabel(runFrame, Message.LABEL_RUNNAME, bold=True,
                                sticky='ne')
        self.runNameVar = tk.StringVar()
        entry = tk.Label(runFrame, font=self.font, width=25,
                         textvariable=self.runNameVar, anchor="w")
        entry.grid(row=r, column=1, padx=(0, 5), pady=5, sticky='ew')
        btn = IconButton(runFrame, Message.TITLE_COMMENT, Icon.ACTION_EDIT,
                         highlightthickness=0, command=self._editObjParams)
        btn.grid(row=r, column=2, padx=(5, 0), pady=5, sticky='w')
        
        c = 3  # Comment
        self._createHeaderLabel(runFrame, Message.TITLE_COMMENT, sticky='e',
                                column=c)
        self.commentVar = tk.StringVar()
        entry = tk.Label(runFrame, font=self.font, width=25,
                         textvariable=self.commentVar, anchor="w")
        entry.grid(row=r, column=c+1, pady=5, sticky='ew')
        btn = IconButton(runFrame, Message.TITLE_COMMENT, Icon.ACTION_EDIT,
                         highlightthickness=0, command=self._editObjParams)
        btn.grid(row=r, column=c+2, padx=(5,0), pady=5, sticky='w')
        
        self.updateLabelAndCommentVars()

        r = 1  # Execution
        self._createHeaderLabel(runFrame, Message.LABEL_EXECUTION, bold=True,
                                sticky='e', row=r, pady=0)
        modeFrame = tk.Frame(runFrame, bg='white')

        runMode = self._createBoundOptions(modeFrame, Message.VAR_RUN_MODE,
                                           params.MODE_CHOICES,
                                           self.protocol.runMode.get(),
                                           self._onRunModeChanged, 
                                           bg='white', font=self.font)   
        runMode.grid(row=0, column=0, sticky='e', padx=(0, 5), pady=5)
        btnHelp = IconButton(modeFrame, Message.TITLE_COMMENT, Icon.ACTION_HELP,
                             highlightthickness=0,
                             command=self._createHelpCommand(Message.HELP_RUNMODE))
        btnHelp.grid(row=0, column=2, padx=(5, 0), pady=2, sticky='e')
        modeFrame.columnconfigure(0, weight=1)
        modeFrame.grid(row=r, column=1, sticky='ew', columnspan=2)
        
        # ---- Host---- 
        self._createHeaderLabel(runFrame, Message.LABEL_HOST, row=r, column=c,
                                sticky='e')
        # Keep track of hostname selection
        self.hostVar = tk.StringVar()
        protHost = self.protocol.getHostName()
        hostName = protHost if protHost in self.hostList else self.hostList[0]
        self.hostVar.trace('w', self._setHostName)
        self.hostCombo = ttk.Combobox(runFrame, textvariable=self.hostVar, 
                                      state='readonly', width=10, font=self.font)
        self.hostCombo['values'] = self.hostList
        self.hostVar.set(hostName)
        self.hostCombo.grid(row=r, column=c+1, pady=0, sticky='we')
        r = 2
        self._createParallel(runFrame, r)

        # ---- QUEUE ----
<<<<<<< HEAD
        self._createHeaderLabel(runFrame, Message.LABEL_QUEUE_FOR_JOBS, row=2, sticky='ne',
                                column=c, padx=(15,5), pady=0)

        var, frame = ParamWidget.createBoolWidget(runFrame, bg='white', 
                                                  font=self.font)

        self._addVarBinding(Message.VAR_QUEUE_FOR_JOBS, var)
        frame.grid(row=r, column=c+1, pady=5, sticky='nw')
        # Commented out the button to edit queue since the queue dialog
        #  will be shown after pressing the 'Execute' button
        #btnEditQueue = IconButton(runFrame, 'Edit queue', Icon.ACTION_EDIT, 
        #                          command=self._editQueueParams)
        #btnEditQueue.grid(row=2, column=c+2, padx=(10,0), pady=5, sticky='nw')
        btnHelp = IconButton(runFrame, Message.TITLE_COMMENT, Icon.ACTION_HELP,
                             highlightthickness = 0,
                             command = self._createHelpCommand(Message.HELP_USEQUEUEPERJOB))

        btnHelp.grid(row=r, column=c+3, padx=(5, 0), pady=2, sticky='ne')
=======
        self._createHeaderLabel(runFrame, Message.LABEL_QUEUE, row=r, sticky='e',
                                column=c)
        var, frame = ParamWidget.createBoolWidget(runFrame, bg='white', 
                                                  font=self.font)
        self._addVarBinding(Message.VAR_QUEUE, var)
        frame.grid(row=r, column=c+1, pady=5, sticky='ew')
        btnHelp = IconButton(runFrame, Message.TITLE_COMMENT, Icon.ACTION_HELP,
                             highlightthickness=0,
                             command=self._createHelpCommand(Message.HELP_USEQUEUE))
        btnHelp.grid(row=r, column=c+2, padx=(5, 0), pady=5, sticky='w')
>>>>>>> 65cb774c

        r = 3  # ---- Wait for other protocols (SCHEDULE) ----
        self._createHeaderLabel(runFrame, Message.LABEL_WAIT_FOR, row=r, sticky='e',
                                column=c, padx=(15, 5), pady=0)
        self.waitForVar = tk.StringVar()
        self.waitForVar.set(', '.join(self.protocol.getPrerequisites()))
        entryWf = tk.Entry(runFrame, font=self.font, width=25,
                           textvariable=self.waitForVar)
        entryWf.grid(row=r, column=c+1, padx=(0, 5), pady=5, sticky='ew')

        self.waitForVar.trace('w', self._setWaitFor)

        btnHelp = IconButton(runFrame, Message.TITLE_COMMENT, Icon.ACTION_HELP,
                             highlightthickness=0,
                             command=self._createHelpCommand(Message.HELP_WAIT_FOR))
        btnHelp.grid(row=r, column=c+2, padx=(5, 0), pady=2, sticky='e')
        
        # Run Name not editable
        #entry.configure(state='readonly')
        # Run mode
        #self._createHeaderLabel(runFrame, Message.LABEL_RUNMODE).grid(row=1, column=0, sticky='ne', padx=5, pady=5)
        #runSection.addContent()
        runSection.grid(row=0, column=0, sticky='news', padx=5, pady=5)
        
        return commonFrame 
 
    def _createHelpCommand(self, msg):
        """ Show the help of some value of the header. """
        return lambda: showInfo("Help", msg, self.root)
    
    def _editObjParams(self, e=None):
        """ Show a Text area to edit the protocol label and comment. """
        self.updateProtocolLabel()        
        d = EditObjectDialog(self.root, Message.TITLE_EDIT_OBJECT, 
                             self.protocol, self.protocol.mapper,
                             labelText=Message.LABEL_RUNNAME)
        
        if d.resultYes():
            self.updateLabelAndCommentVars()
            if self.updateProtocolCallback:
                self.updateProtocolCallback(self.protocol)
                
    def _getHostConfig(self):
        """ Retrieve the hostConfig object for the select hostname"""
        return self.protocol.getProject().getHostConfig(self.protocol.getHostName())
        
    def _editQueueParams(self, e=None):
        """ Open the dialog to edit the queue parameters. """
        # Grab the host config from the project, since it 
        # have not been set in the protocol
        hostConfig = self._getHostConfig()
        queues = OrderedDict(sorted(hostConfig.queueSystem.queues.items()))
        # If there is only one Queue and it has not parameters
        # don't bother to showing the QueueDialog
        noQueueChoices = len(queues) == 1 and len(queues.values()[0]) == 0
        if noQueueChoices:
            result = queues.keys()[0], {}
        else:
            dlg = QueueDialog(self, queues)

            if not dlg.resultYes():
                return False
            result = dlg.value
        
        self.protocol.setQueueParams(result)
        return True
        
    def _createParams(self, parent):
        paramsFrame = tk.Frame(parent, name="params")
        configureWeigths(paramsFrame, row=1, column=0)
        # Expert level (only if the protocol has some param with expert level)
        if self.protocol.hasExpert():
            expFrame = tk.Frame(paramsFrame, name="expert")
            expLabel = tk.Label(expFrame, text=Message.LABEL_EXPERT, font=self.fontBold)
            expLabel.grid(row=0, column=0, sticky='nw', padx=5)
            expCombo = self._createBoundOptions(expFrame, Message.VAR_EXPERT, params.LEVEL_CHOICES,
                                                self.protocol.expertLevel.get(),
                                                self._onExpertLevelChanged, font=self.font)
            expCombo.grid(row=0, column=1, sticky='nw', pady=5)
            expFrame.grid(row=0, column=0, sticky='nw')

        contentFrame = self._createSections(paramsFrame)
        contentFrame.grid(row=1, column=0, sticky='news')
        
        return paramsFrame

    def _isLegacyProtocol(self):
        return isinstance(self.protocol, LegacyProtocol)

    def _createLegacyInfo(self, parent):
        frame = tk.Frame(parent, name="legacy")
        t = tk.Label(frame,
                     text="This protocol is missing from the installation. "
                          "\nThis could be because you are opening an old "
                          "project and some of \nthe executed protocols does "
                          "not exist in the current version and were deprecated"
                          ",\n or because your scipion installation requires a "
                          "plugin where this protocol can be found.\n\n"
                          "If you are a developer, it could be the case that "
                          "you have changed \nto another branch where the "
                          "protocol does not exist.\n\n"
                          "Anyway, you can still inspect the parameters by "
                          "opening the DB from the toolbar."
                     )
        t.grid(row=0, column=0, padx=5, pady=5)

        return frame

    def _createSections(self, parent):
        """Create section widgets"""
        r = 0
        sectionsFrame = tk.Frame(parent) 
        configureWeigths(sectionsFrame)
        tab = ttk.Notebook(sectionsFrame) 
        tab.grid(row=0, column=0, sticky='news',
                 padx=5, pady=5)
        self._sections = []
        
        for section in self.protocol.iterDefinitionSections():
            label = section.getLabel()
            if label != 'General' and label != 'Parallelization':
                frame = SectionWidget(self, tab, section, height=150,
                                      callback=self._checkChanges,
                                      headerBgColor=self.headerBgColor)
                
                tab.add(frame, text=section.getLabel())
                frame.columnconfigure(0, minsize=400)
                self._fillSection(section, frame)
                self._sections.append(frame)
                r += 1
        self._checkAllChanges()
        
        return sectionsFrame    
        
    def _createButtons(self, parent):
        """ Create the bottom buttons: Close, Save and Execute. """
        btnFrame = tk.Frame(parent)

        btnClose = self.createCloseButton(btnFrame)
        btnClose.grid(row=0, column=0, padx=5, pady=5, sticky='se')
        # Save button is not added in VISUALIZE or CHILD modes
        # Neither in the case of a LegacyProtocol
        if (not self.visualizeMode and not self.childMode and
            not self._isLegacyProtocol()):

            # Check editable or not:
            btnState = tk.DISABLED if (self.protocol.isActive()
                                       and not self.protocol.isInteractive()) \
                                   else tk.NORMAL

            self.btnSave = Button(btnFrame, Message.LABEL_BUTTON_RETURN,
                                  Icon.ACTION_SAVE, command=self.save,
                                  state=btnState)
            self.btnSave.grid(row=0, column=1, padx=5, pady=5, sticky='se')
            self.btnExecute = HotButton(btnFrame, Message.LABEL_BUTTON_EXEC,
                                        Icon.ACTION_EXECUTE,
                                        command=self.execute, state=btnState)
            self.btnExecute.grid(row=0, column=2, padx=(5, 28),
                                 pady=5, sticky='se')
            self._onPointerChanged()
            
        return btnFrame
        
    def _addVarBinding(self, paramName, var, func=None, *callbacks):
        if func is None:
            func = self.setParamFromVar
        binding = Binding(paramName, var, self.protocol, 
                          func, *callbacks)
        self.widgetDict[paramName] = var
        self.bindings.append(binding)
        
    def _createBoundEntry(self, parent, paramName, width=5, 
                          func=None, value=None, **kwargs):
        var = tk.StringVar()
        setattr(self, paramName + 'Var', var)
        self._addVarBinding(paramName, var, func)
        if value is not None:
            var.set(value)
        return tk.Entry(parent, font=self.font, width=width, 
                        textvariable=var, **kwargs)
    
    def _createEnumBinding(self, paramName, choices, value=None, *callbacks):
        param = params.EnumParam(choices=choices)
        var = ComboVar(param)
        if value is not None:
            var.set(value)
        self._addVarBinding(paramName, var, None, *callbacks)
        return param, var
        
    def _createBoundOptions(self, parent, paramName, choices, value, *callbacks, **kwargs):
        param, var = self._createEnumBinding(paramName, choices, value, *callbacks)
        rbArgs = {}
        frameArgs = dict(kwargs)
        if 'bg' in kwargs:
            rbArgs['bg'] = kwargs['bg']
            
        if 'font' in kwargs:
            rbArgs['font'] = kwargs['font']
            del frameArgs['font']
            
        frame = tk.Frame(parent, **frameArgs)
        for i, opt in enumerate(param.choices):
            rb = tk.Radiobutton(frame, text=opt, variable=var.tkVar, value=opt, highlightthickness=0, **rbArgs)
            rb.grid(row=0, column=i, sticky='nw', padx=(0, 5))  
        
        return frame
        
    def _createHeaderLabel(self, parent, text, bold=False, **gridArgs):
        font = self.font
        if bold:
            font = self.fontBold
        label = tk.Label(parent, text=text, font=font, bg='white')
        if gridArgs:
            gridDefaults = {'row': 0, 'column': 0, 'padx': 5, 'pady': 5}
            gridDefaults.update(gridArgs)
            label.grid(**gridDefaults)
        return label
    
    def resize(self, frame):
        self.root.update_idletasks()
        MaxHeight = 1200
        MaxWidth = 1600
        rh = frame.winfo_reqheight()
        rw = frame.winfo_reqwidth()
        height = min(rh + 100, MaxHeight)
        width = min(rw, MaxWidth)
        x = self.root.winfo_x()
        y = self.root.winfo_y()
        self.root.geometry("%dx%d%+d%+d" % (width, height, x, y))

        return width, height
    
    def adjustSize(self):
        self.resize(self.root)        
        
    def save(self, e=None):
        self._close(onlySave=True)

    def schedule(self):
        if self.protocol.useQueue():
            if not self._editQueueParams():
                return

        self._close(doSchedule=True)

    def execute(self, e=None):
        
        if self.protocol.useQueue():
            if not self._editQueueParams():
                return
        else:  # use queue = No
            hostConfig = self._getHostConfig()
            cores = self.protocol.numberOfMpi.get(1) * self.protocol.numberOfThreads.get(1)
            mandatory = hostConfig.queueSystem.getMandatory()

            if mandatory and cores >= mandatory:
                self.showWarning("You need to submit the job to queue since you \n"
                                 "are requesting a total of *%d* cores (MPI * threads)\n\n"
                                 "*Note*: Your system is configured with MANDATORY = %d.\n"  
                                 "        This value can be changed in Scipion/config/hosts.conf" % (cores, mandatory))
                return
        
        if (self.protocol.getRunMode() == params.MODE_RESTART and 
            not askYesNo(Message.TITLE_RESTART_FORM, 
                         Message.LABEL_RESTART_FORM % ('*%s*' % self.protocol.getRunName()), 
                         self.root)):
            return
            
        errors = self.protocol.validate()
        
        if errors:
            self.showInfo(errors)
        else:
            warns = self.protocol.warnings()
            if warns and not self.askYesNo("There are some warnings",
                                           '\n'.join(warns + ['\nDo you want to continue?'])):
                return
            self._close()
        
    def _close(self, onlySave=False, doSchedule=False):
        try:
            # Set the protocol label
            self.updateProtocolLabel()
            
            message = self.callback(self.protocol, onlySave, doSchedule)
            if not self.visualizeMode:
                if len(message):
                    self.showInfo(message, "Protocol action")
                if not onlySave:
                    self.close()
        except Exception as ex:
            import traceback
            traceStr = traceback.format_exc()
            action = "EXECUTE"
            if onlySave:
                action = "SAVE"
            self.showError("Error during %s: %s\n\nTraceback:\n%s" % (action, ex, traceStr))

    def getWidgetValue(self, protVar, param):
        widgetValue = ""                
        if (isinstance(param, params.PointerParam) or 
            isinstance(param, params.MultiPointerParam) or
            isinstance(param, params.RelationParam)):
            widgetValue = protVar
        else:
            widgetValue = protVar.get(param.default.get())  
        return widgetValue
          
    def _visualize(self, paramName):
        protVar = getattr(self.protocol, paramName)
        if protVar.hasValue():
            from pyworkflow.em import findViewers
            obj = protVar.get()  # Get the reference to the object
            viewers = findViewers(obj.getClassName(), DESKTOP_TKINTER)
            if len(viewers):
                ViewerClass = viewers[0]  # Use the first viewer registered
                v = ViewerClass(project=self.protocol.getProject(),
                                protocol=self.protocol, parent=self)
                v.visualize(obj)  # Instantiate the viewer and visualize object
            else:
                self.showInfo("There is no viewer registered for this object")
        else:
            self.showInfo("Select the object before visualize")
         
    def _fillSection(self, sectionParam, sectionWidget):
        parent = sectionWidget.contentFrame
        r = 0
        for paramName, param in sectionParam.iterParams():
            if isinstance(param, params.Group):
                widget = GroupWidget(r, paramName, param, self, parent)
                self._fillGroup(param, widget)
            elif isinstance (param, params.Line):
                widget = LineWidget(r, paramName, param, self, parent, None)
                self._fillLine(param, widget)
            else:
                protVar = getattr(self.protocol, paramName, None)
                
                if protVar is None:
                    raise Exception("_fillSection: param '%s' not found in protocol" % paramName)
                
                if sectionParam.getQuestionName() == paramName:
                    widget = sectionWidget
                    if not protVar:
                        widget.hide() # Show only if question var is True
                else:
                    if isinstance(param, params.PointerParam):
                        visualizeCallback = self._visualize # Add visualize icon for pointer params
                    else:
                        visualizeCallback = self.visualizeDict.get(paramName, None)
                    
                    widget = ParamWidget(r, paramName, param, self, parent, 
                                                             value=self.getWidgetValue(protVar, param),
                                                             callback=self._checkChanges,
                                                             visualizeCallback=visualizeCallback)
                        
                    widget.show() # Show always, conditions will be checked later
            r += 1         
            self.widgetDict[paramName] = widget
        # Ensure width and height needed
        w, h = parent.winfo_reqwidth(), parent.winfo_reqheight()
        sectionWidget.columnconfigure(0, minsize=w)
        sectionWidget.rowconfigure(0, minsize=h)

    def _fillGroup(self, groupParam, groupWidget):
        parent = groupWidget.content
        r = 0
        for paramName, param in groupParam.iterParams():
            if isinstance (param, params.Line):
                widget = LineWidget(r, paramName, param, self, parent, None)
                self._fillLine(param, widget)
            else:
                protVar = getattr(self.protocol, paramName, None)
                
                if protVar is None:
                    raise Exception("_fillSection: param '%s' not found in protocol" % paramName)
                
                if isinstance(param, params.PointerParam):
                    visualizeCallback = self._visualize # Add visualize icon for pointer params
                else:
                    visualizeCallback = self.visualizeDict.get(paramName, None)
                
                widget = ParamWidget(r, paramName, param, self, parent, 
                                                         value=self.getWidgetValue(protVar, param),
                                                         callback=self._checkChanges,
                                                         visualizeCallback=visualizeCallback)
                widget.show() # Show always, conditions will be checked later
            r += 1         
            self.widgetDict[paramName] = widget
 
    def _fillLine(self, groupParam, groupWidget):
        parent = groupWidget.content
        c = 0
        for paramName, param in groupParam.iterParams():
            protVar = getattr(self.protocol, paramName, None)
            
            if protVar is None:
                raise Exception("_fillSection: param '%s' not found in protocol" % paramName)
            
            if isinstance(param, params.PointerParam):
                visualizeCallback = self._visualize # Add visualize icon for pointer params
            else:
                visualizeCallback = self.visualizeDict.get(paramName, None)
            
            widget = ParamWidget(0, paramName, param, self, parent, 
                                 value=self.getWidgetValue(protVar, param),
                                 callback=self._checkChanges, visualizeCallback=visualizeCallback,
                                 column=c, showButtons=False)
            widget.show() # Show always, conditions will be checked later
            c += 2
            self.widgetDict[paramName] = widget

        
    def _checkCondition(self, paramName):
        """Check if the condition of a param is statisfied 
        hide or show it depending on the result"""
        widget = self.widgetDict.get(paramName, None)
        
        if isinstance(widget, ParamWidget): # Special vars like MPI, threads or runName are not real widgets
            if isinstance(widget, LineWidget) or isinstance(widget, GroupWidget):
                param = widget.param
            else:
                param = self.protocol.getParam(paramName)
            cond = self.protocol.evalParamCondition(paramName) and self.protocol.evalParamExpertLevel(param)
            widget.display(cond)
            
    def _checkChanges(self, paramName):
        """Check the conditions of all params affected
        by this param"""
        self.setParamFromVar(paramName)
        param = self.protocol.getParam(paramName)
        
        for d in param._dependants:
            self._checkCondition(d)
            
    def _checkAllChanges(self):
        for paramName in self.widgetDict:
            self._checkCondition(paramName)
            
    def _onExpertLevelChanged(self, *args):
        self._checkAllChanges()
        self.root.update_idletasks()
        for s in self._sections:
            s.adjustContent()
            
    def _setThreadsOrMpi(self, *args):
        mode = self.procTypeVar.get()
        prot = self.protocol # shortcut notation
        try:
            procs = int(self.widgetDict['numberOfThreads'].get())
            if mode == THREADS: # threads mode
                prot.numberOfThreads.set(procs)
                prot.numberOfMpi.set(min(1, prot.numberOfMpi.get())) # 0 or 1
            else:
                prot.numberOfMpi.set(procs)
                m = min(1, prot.numberOfThreads.get()) # 0 or 1
                prot.numberOfThreads.set(m)
        except Exception:
            pass

    def _setGpu(self, *args):
        prot = self.protocol # shortcut notation
        if not prot.requiresGpu(): # Only set this if gpu is optional
            prot.useGpu.set(self.useGpuVar.get())
        prot.gpuList.set(self.gpuListVar.get())

    def _setWaitFor(self, *args):
        l1 = self.waitForVar.get().split(',')
        idList = []
        for p1 in l1:
            idList.extend([p2.strip() for p2 in p1.split(' ') if p2])
        try:
            idIntList = map(int, idList)
            self.protocol.setPrerequisites(*idIntList)
        except Exception as ex:
            pass

    def _setHostName(self, *args):
        self.protocol.setHostName(self.hostVar.get())        
        
    def _onRunModeChanged(self, paramName):
        self.setParamFromVar(paramName)
        
    def getVarValue(self, varName):
        """This method should retrieve a value from """
        pass
        
    def setVar(self, paramName, value):
        var = self.widgetDict[paramName]
        var.set(value)
        
    def setVarFromParam(self, paramName):
        var = self.widgetDict[paramName]
        param = getattr(self.protocol, paramName, None)
        if param is not None:
            # Special treatment to pointer params
            if isinstance(param, pwobj.Pointer):
                var.set(param)
            else:
                var.set(param.get(''))
           
    def setParamFromVar(self, paramName):
        param = getattr(self.protocol, paramName, None)
        if param is not None:
            var = self.widgetDict[paramName]
            try:
                # Special treatment to pointer params
                if isinstance(param, pwobj.Pointer):
                    param.copy(var.get())
                elif isinstance(param, pwobj.Object):
                    param.set(var.get())
            except ValueError:
                if len(var.get()):
                    print ">>> ERROR: setting param for: ", paramName, "value: '%s'" % var.get()
                param.set(None)
                
    def updateLabelAndCommentVars(self):
        """ Read the label and comment first line to update
        the entry boxes in the form.
        """
        self.runNameVar.set(self.protocol.getObjLabel())
        # Get only the first comment line
        comment = self.protocol.getObjComment()
        if comment:
            lines = comment.split('\n')
            if lines:
                comment = lines[0]
        self.commentVar.set(comment)
        
    def updateProtocolLabel(self):
        self.protocol.setObjLabel(self.runNameVar.get())
             
    def updateProtocolParams(self):
        """ This method is only used from WEB, since in Tk all params
        are updated when they are changed.
        """
        for paramName, _ in self.protocol.iterDefinitionAttributes():
            self.setParamFromVar(paramName)

    def _onPointerChanged(self, *args):
        btnExecute = getattr(self, 'btnExecute', None)

        # This event can be fired even before the button is created
        if btnExecute is None:
            return

        if self.protocol.hasLinkedInputs():
            btnText = 'Schedule'
            cmd = self.schedule
        else:
            btnText = Message.LABEL_BUTTON_EXEC
            cmd = self.execute

        btnExecute.config(text=btnText, command=cmd)


def editObject(self, title, root, obj, mapper):
    """ Show a Text area to edit the protocol label and comment. """    
    return EditObjectDialog(root, title, obj, mapper)
    

class QueueDialog(Dialog):
    """ Dialog to entry the queue parameters. """
    def __init__(self, window, queueDict):
        self.value = None
        self.widgets = [] # widget list
        self.vars = []
        self.queueDict = queueDict
        self.window = window
        self.queueName, queueParams = window.protocol.getQueueParams()
        # If there is only one queue and not one selected, use the first one
        if not self.queueName and len(queueDict.keys()) == 1:
            self.queueName = queueDict.keys()[0]
            queueParams = {}
        # Store all selected queue parameters to 
        # preserve values when temporarly changed
        # from one queue to another    
        self.allQueueParams = {self.queueName: queueParams}
        
        Dialog.__init__(self, window.root, "Queue parameters")
        
    def body(self, bodyFrame):
        bodyFrame.config(bg='white')
        self.content = tk.Frame(bodyFrame, bg='white')
        self.content.grid(row=0, column=0, padx=20, pady=20)
        
        label = tk.Label(self.content, text='Submit to queue', 
                         font=self.window.fontBold, bg='white')
        label.grid(row=0, column=0, sticky='ne', padx=5, pady=5)
        self.queueVar = tk.StringVar()
        self.queueVar.trace('w', self._onQueueChanged)
        combo = ttk.Combobox(self.content, textvariable=self.queueVar, 
                             state='readonly', width=14)
        combo.grid(row=0, column=1, sticky='nw', padx=5, pady=5)
        queueKeys = self.queueDict.keys()
        combo['values'] = queueKeys
        self.queueVar.set(self.queueName) # This will trigger queue params setup
        self.initial_focus = combo
        
    def _onQueueChanged(self, *args):
        for w in self.widgets:
            w.destroy()
            
        selected = self.queueVar.get()
        
        if selected != self.queueName:
            # Store previous selection 
            _, previousParams = self._getSelectedParams(self.queueName)
            self.allQueueParams[self.queueName] = previousParams
            self.queueName = selected
            
        # Load default params from the queues
        params = self.queueDict.get(selected, {})
        # Load previous selected params
        selectedParams = self.allQueueParams.get(selected, {})
        
        self.widgets = [] # clear the widget list
        self.vars = []
        r = 1 # starting row to place params
        for p in params:
            if len(p) == 3: # No help provided
                name, value, label = p
                helpMsg = None
            elif len(p) == 4:
                name, value, label, helpMsg = p
            else:
                raise Exception('Incorrect number of params for %s, expected 3 or 4' % p[0])
            
            label = tk.Label(self.content, text=label, bg='white')
            label.grid(row=r, column=0, sticky='ne', padx=5, pady=(0,5))
            var = tk.StringVar()
            # Set the value coming in the protocol 
            var.set(selectedParams.get(name, value))
            
            entry = tk.Entry(self.content, textvariable=var, width=15)
            entry.grid(row=r, column=1, sticky='nw', padx=5, pady=(0, 5))
            
            if helpMsg:
                def addHelpButton(name, helpMsg):
                    def showHelp():
                        showInfo("Help", helpMsg, self)
                    
                    btn = IconButton(self.content, Message.LABEL_BUTTON_HELP, 
                                      Icon.ACTION_HELP, 
                                      command=showHelp)
                    btn.grid(row=r, column=2, sticky='ne', padx=5, pady=(0, 5))
                    self.widgets.append(btn)
                addHelpButton(name, helpMsg)
            
            self.vars.append(var)
            self.widgets.append(label)
            self.widgets.append(entry)
            r += 1
        
    def _getSelectedParams(self, selected):
        if selected in self.queueDict:
            paramsDict = {}
            params = self.queueDict[selected]
            for p, v in izip(params, self.vars):
                if len(p) == 3:
                    name, value, label = p
                else: 
                    name, value, label, _ = p 
                paramsDict[name] = v.get() # get the value from the corresponding tk var
            return selected, paramsDict
        return '', {}
            
    def apply(self):
        # Set as value the queue selected and a dictionary 
        # with the values of each parameter
        selected = self.queueVar.get()
        self.value = self._getSelectedParams(selected)
        
    def validate(self):
        return True<|MERGE_RESOLUTION|>--- conflicted
+++ resolved
@@ -1541,7 +1541,6 @@
         self._createParallel(runFrame, r)
 
         # ---- QUEUE ----
-<<<<<<< HEAD
         self._createHeaderLabel(runFrame, Message.LABEL_QUEUE_FOR_JOBS, row=2, sticky='ne',
                                 column=c, padx=(15,5), pady=0)
 
@@ -1559,19 +1558,7 @@
                              highlightthickness = 0,
                              command = self._createHelpCommand(Message.HELP_USEQUEUEPERJOB))
 
-        btnHelp.grid(row=r, column=c+3, padx=(5, 0), pady=2, sticky='ne')
-=======
-        self._createHeaderLabel(runFrame, Message.LABEL_QUEUE, row=r, sticky='e',
-                                column=c)
-        var, frame = ParamWidget.createBoolWidget(runFrame, bg='white', 
-                                                  font=self.font)
-        self._addVarBinding(Message.VAR_QUEUE, var)
-        frame.grid(row=r, column=c+1, pady=5, sticky='ew')
-        btnHelp = IconButton(runFrame, Message.TITLE_COMMENT, Icon.ACTION_HELP,
-                             highlightthickness=0,
-                             command=self._createHelpCommand(Message.HELP_USEQUEUE))
-        btnHelp.grid(row=r, column=c+2, padx=(5, 0), pady=5, sticky='w')
->>>>>>> 65cb774c
+        btnHelp.grid(row=r, column=c+2, padx=(5, 0), pady=2, sticky='ne')
 
         r = 3  # ---- Wait for other protocols (SCHEDULE) ----
         self._createHeaderLabel(runFrame, Message.LABEL_WAIT_FOR, row=r, sticky='e',
