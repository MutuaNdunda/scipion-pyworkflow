--- conflicted
+++ resolved
@@ -35,16 +35,12 @@
 import os, sys
 import threading
 import shlex
-<<<<<<< HEAD
+import subprocess
 import uuid
 
 from pyworkflow.gui.dialog import ListDialog, TableDialog, emptyOkHandler, createDefaultTableDialogConfiguration, \
     TableDialogConfiguration, TableDialogButtonDefinition, RESULT_CANCEL, RESULT_YES, askString, askColor, askYesNo
 from pyworkflow.gui.tree import LabelTreeProvider
-=======
-import subprocess
-
->>>>>>> 00c58d08
 from pyworkflow.utils import envVarOn, getLocalHostName, getLocalUserName
 from pyworkflow.manager import Manager
 from pyworkflow.config import MenuConfig, ProjectSettings, Label
@@ -57,7 +53,7 @@
 import SocketServer
 
 # Import possible Object commands to be handled
-from pyworkflow.em.showj import (OBJCMD_NMA_PLOTDIST, OBJCMD_NMA_VMD, 
+from pyworkflow.em.showj import (OBJCMD_NMA_PLOTDIST, OBJCMD_NMA_VMD,
                                  OBJCMD_MOVIE_ALIGNCARTESIAN, OBJCMD_CTFFIND4,
                                  OBJCMD_GCTF)
 from base import ProjectBaseWindow, VIEW_PROTOCOLS, VIEW_PROJECTS
@@ -406,9 +402,6 @@
             print "There was an error executing object command !!!:"
             print  ex
     
-
-
-
     def recalculateCTF(self, inputObjId, sqliteFile):
         """ Load the project and launch the protocol to
         create the subset.
