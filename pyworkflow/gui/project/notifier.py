# **************************************************************************
# *
# * Authors:    Roberto Marabini       (roberto@cnb.csic.es)
#               J.M. De la Rosa Trevin (jmdelarosa@cnb.csic.es)
# *
# * Unidad de  Bioinformatica of Centro Nacional de Biotecnologia , CSIC
# *
# * This program is free software; you can redistribute it and/or modify
# * it under the terms of the GNU General Public License as published by
# * the Free Software Foundation; either version 2 of the License, or
# * (at your option) any later version.
# *
# * This program is distributed in the hope that it will be useful,
# * but WITHOUT ANY WARRANTY; without even the implied warranty of
# * MERCHANTABILITY or FITNESS FOR A PARTICULAR PURPOSE.  See the
# * GNU General Public License for more details.
# *
# * You should have received a copy of the GNU General Public License
# * along with this program; if not, write to the Free Software
# * Foundation, Inc., 59 Temple Place, Suite 330, Boston, MA
# * 02111-1307  USA
# *
# *  All comments concerning this program package may be sent to the
# *  e-mail address 'scipion@cnb.csic.es'
# *
# **************************************************************************

import threading
import uuid
import urllib, urllib2
import os
import time
from datetime import timedelta, datetime

import pyworkflow.utils as pwutils


class ProjectNotifier(object):
    """ Implement different types of notifications about a given
    project. Currently, the protocols in a workflow will be sent.
    """

    def __init__(self, project):
        self.project = project

    def _getUuidFileName(self):
        return self.project.getLogPath("uuid.log")

    def _getDataFileName(self, fileName="data.log"):
        return self.project.getLogPath(fileName)

    def _getUuid(self):
        # Load (or create if not exits) a file
        # in the project Logs folder to store an unique
        # project identifier
        uuidFn = self._getUuidFileName()
        try:
            with open(uuidFn) as f:
                uuidValue = f.readline()
        except IOError:
            uuidValue = str(uuid.uuid4())
            with open(uuidFn,'w') as f:
                 f.write(uuidValue)

        return uuidValue

    def _modifiedBefore(self, seconds):
        """ Return True if the uuid.log file has been modified within a given
        number of seconds. """
        uuidFn = self._getUuidFileName()
        if not os.path.exists(uuidFn):
            return False
        mTime = datetime.fromtimestamp(os.path.getmtime(uuidFn))
        delta = datetime.now() - mTime

        return delta < timedelta(seconds=seconds)

    def _sendData(self, url, dataDict=None):
        try:
            #then connect to webserver a send json
            opener = urllib2.build_opener(urllib2.HTTPHandler(debuglevel=0))#no messages
            data = urllib.urlencode(dataDict)
            content = opener.open(url, data=data).read()
            now = time.time()
            #print "Notifying...."
            #pwutils.prettyDate(now)
            #print "dataDict: ", dataDict
            os.utime(self._getUuidFileName(), (now, now))
        except Exception:
            print "Could not notify, maybe there is not internet connection."

    def _dataModified(self, projectWorfklow):
        try:
            with open(self._getDataFileName()) as f:
                projectWorfklow2 = f.readline()
                if projectWorfklow2 == projectWorfklow:
                    return False
        except IOError:
            pass
        return True

    def notifyWorkflow(self):

<<<<<<< HEAD
        #if list with workflow has not been altered do not sent it
        if not self._dataModified(projectWorfklow):
            #print "No change: Do not send new data"
            return
        else:
            # For compatibility with version 1.0 check 
            # if Log directory exists. If it does not 
            # create it
            #TODO REMOVE this check in scipion 1.3
            dataFile = self._getDataFileName()
            pwutils.makeFilePath(dataFile) # create the folder of the file path if not exists
            with open(dataFile,'w') as f:
                f.write(projectWorfklow)
            #print "change send new data"
        dataDict = {'project_uuid': self._getUuid(),
                    'project_workflow': projectWorfklow}

        urlName = os.environ.get('SCIPION_NOTIFY_URL',
                                 'http://calm-shelf-73264.herokuapp.com/'
                                 'report_protocols/api/workflow/workflow/'
                                 ).strip()
        urlName += "addOrUpdateWorkflow/"
        t = threading.Thread(target=lambda: self._sendData(urlName, dataDict))
        t.start() # will execute function in a separate thread
=======
        try:
>>>>>>> 37c7a83d

            #check if enviroment exists otherwise abort
            if not pwutils.envVarOn('SCIPION_NOTIFY'):
                return

            # Check the seconds range of the notify, by default one day
            seconds = int(os.environ.get('SCIPION_NOTIFY_SECONDS', '86400'))

            if self._modifiedBefore(seconds): # notify not more than once a day
                #print "sec, no notification", seconds
                return

            # INFO: now we are only sending the protocols names in the project.
            # We could pass namesOnly=False to get the full workflow template
            projectWorfklow = self.project.getProtocolsJson(namesOnly=True)

            #if list with workflow has not been altered do not sent it
            if not self._dataModified(projectWorfklow):
                #print "No change: Do not send new data"
                return
            else:
                # For compatibility with version 1.0 check
                # if Log directory exists. If it does not
                # create it
                #TODO REMOVE this check in scipion 1.3
                dataFile = self._getDataFileName()
                pwutils.makeFilePath(dataFile) # create the folder of the file path if not exists
                with open(dataFile,'w') as f:
                    f.write(projectWorfklow)
                #print "change send new data"
            dataDict = {'project_uuid': self._getUuid(),
                        'project_workflow': projectWorfklow}

            urlName = os.environ.get('SCIPION_NOTIFY_URL', 'http://calm-shelf-73264.herokuapp.com/report_protocols/api/workflow/workflow/').strip()
            urlName += "addOrUpdateWorkflow/"
            t = threading.Thread(target=lambda: self._sendData(urlName, dataDict))
            t.start() # will execute function in a separate thread
        except Exception as e:
            print "Can't report usage: ", e
            
    def getEntryFromWebservice(self,uuid):
        if not pwutils.envVarOn('SCIPION_NOTIFY'):
            return
        urlName = os.environ.get('SCIPION_NOTIFY_URL').strip()
        #remove last directory
        urlName = os.path.split(urlName)[0]
        url = urlName + "/?project_uuid=" + uuid
        resultDict = self._sendData(url)<|MERGE_RESOLUTION|>--- conflicted
+++ resolved
@@ -77,8 +77,9 @@
 
     def _sendData(self, url, dataDict=None):
         try:
-            #then connect to webserver a send json
-            opener = urllib2.build_opener(urllib2.HTTPHandler(debuglevel=0))#no messages
+            # then connect to webserver a send json
+            # set debuglevel=0 for no messages
+            opener = urllib2.build_opener(urllib2.HTTPHandler(debuglevel=0))
             data = urllib.urlencode(dataDict)
             content = opener.open(url, data=data).read()
             now = time.time()
@@ -101,35 +102,7 @@
 
     def notifyWorkflow(self):
 
-<<<<<<< HEAD
-        #if list with workflow has not been altered do not sent it
-        if not self._dataModified(projectWorfklow):
-            #print "No change: Do not send new data"
-            return
-        else:
-            # For compatibility with version 1.0 check 
-            # if Log directory exists. If it does not 
-            # create it
-            #TODO REMOVE this check in scipion 1.3
-            dataFile = self._getDataFileName()
-            pwutils.makeFilePath(dataFile) # create the folder of the file path if not exists
-            with open(dataFile,'w') as f:
-                f.write(projectWorfklow)
-            #print "change send new data"
-        dataDict = {'project_uuid': self._getUuid(),
-                    'project_workflow': projectWorfklow}
-
-        urlName = os.environ.get('SCIPION_NOTIFY_URL',
-                                 'http://calm-shelf-73264.herokuapp.com/'
-                                 'report_protocols/api/workflow/workflow/'
-                                 ).strip()
-        urlName += "addOrUpdateWorkflow/"
-        t = threading.Thread(target=lambda: self._sendData(urlName, dataDict))
-        t.start() # will execute function in a separate thread
-=======
         try:
->>>>>>> 37c7a83d
-
             #check if enviroment exists otherwise abort
             if not pwutils.envVarOn('SCIPION_NOTIFY'):
                 return
@@ -155,14 +128,18 @@
                 # create it
                 #TODO REMOVE this check in scipion 1.3
                 dataFile = self._getDataFileName()
-                pwutils.makeFilePath(dataFile) # create the folder of the file path if not exists
+                # create the folder of the file path if not exists
+                pwutils.makeFilePath(dataFile)
                 with open(dataFile,'w') as f:
                     f.write(projectWorfklow)
                 #print "change send new data"
             dataDict = {'project_uuid': self._getUuid(),
                         'project_workflow': projectWorfklow}
 
-            urlName = os.environ.get('SCIPION_NOTIFY_URL', 'http://calm-shelf-73264.herokuapp.com/report_protocols/api/workflow/workflow/').strip()
+            urlName = os.environ.get('SCIPION_NOTIFY_URL',
+                         'http://calm-shelf-73264.herokuapp.com/'
+                         'report_protocols/api/workflow/workflow/'
+                         ).strip()
             urlName += "addOrUpdateWorkflow/"
             t = threading.Thread(target=lambda: self._sendData(urlName, dataDict))
             t.start() # will execute function in a separate thread
